// !$*UTF8*$!
{
	archiveVersion = 1;
	classes = {
	};
	objectVersion = 46;
	objects = {

/* Begin PBXBuildFile section */
		3B00E5681BA3782D0011486D /* CleanroomLogger.framework in Frameworks */ = {isa = PBXBuildFile; fileRef = 3B00E55D1BA3782D0011486D /* CleanroomLogger.framework */; };
		3B00E5861BA379830011486D /* CleanroomLogger.framework in Frameworks */ = {isa = PBXBuildFile; fileRef = 3B00E57C1BA379830011486D /* CleanroomLogger.framework */; };
		3B00E5A41BA37A420011486D /* CleanroomLogger.framework in Frameworks */ = {isa = PBXBuildFile; fileRef = 3B00E59A1BA37A420011486D /* CleanroomLogger.framework */; };
		3B09A4F01BA9BCC1007406D1 /* CleanroomASL.framework in Frameworks */ = {isa = PBXBuildFile; fileRef = 3B09A4E31BA9BCB7007406D1 /* CleanroomASL.framework */; };
		3B09A4F11BA9BCCE007406D1 /* CleanroomASL.framework in Frameworks */ = {isa = PBXBuildFile; fileRef = 3B09A4E51BA9BCB7007406D1 /* CleanroomASL.framework */; };
		3B09A4F21BA9BCD7007406D1 /* CleanroomASL.framework in Frameworks */ = {isa = PBXBuildFile; fileRef = 3B09A4E71BA9BCB7007406D1 /* CleanroomASL.framework */; };
		3B09A4F31BA9BCE4007406D1 /* CleanroomASL.framework in Frameworks */ = {isa = PBXBuildFile; fileRef = 3B09A4E91BA9BCB7007406D1 /* CleanroomASL.framework */; };
		3B1F36671C3B301B0059B9B0 /* StackFrameLogFormatter.swift in Sources */ = {isa = PBXBuildFile; fileRef = 3B1F36661C3B301B0059B9B0 /* StackFrameLogFormatter.swift */; };
		3B1F36681C3B301B0059B9B0 /* StackFrameLogFormatter.swift in Sources */ = {isa = PBXBuildFile; fileRef = 3B1F36661C3B301B0059B9B0 /* StackFrameLogFormatter.swift */; };
		3B1F36691C3B301B0059B9B0 /* StackFrameLogFormatter.swift in Sources */ = {isa = PBXBuildFile; fileRef = 3B1F36661C3B301B0059B9B0 /* StackFrameLogFormatter.swift */; };
		3B1F366A1C3B301B0059B9B0 /* StackFrameLogFormatter.swift in Sources */ = {isa = PBXBuildFile; fileRef = 3B1F36661C3B301B0059B9B0 /* StackFrameLogFormatter.swift */; };
		3B45ADB01C3B315200C3856B /* FieldBasedLogFormatter.swift in Sources */ = {isa = PBXBuildFile; fileRef = 3B45ADAF1C3B315200C3856B /* FieldBasedLogFormatter.swift */; };
		3B45ADB11C3B315200C3856B /* FieldBasedLogFormatter.swift in Sources */ = {isa = PBXBuildFile; fileRef = 3B45ADAF1C3B315200C3856B /* FieldBasedLogFormatter.swift */; };
		3B45ADB21C3B315200C3856B /* FieldBasedLogFormatter.swift in Sources */ = {isa = PBXBuildFile; fileRef = 3B45ADAF1C3B315200C3856B /* FieldBasedLogFormatter.swift */; };
		3B45ADB31C3B315200C3856B /* FieldBasedLogFormatter.swift in Sources */ = {isa = PBXBuildFile; fileRef = 3B45ADAF1C3B315200C3856B /* FieldBasedLogFormatter.swift */; };
		3B515C041D6E745F0068A72B /* LoggingTests.swift in Sources */ = {isa = PBXBuildFile; fileRef = 3B515C031D6E745F0068A72B /* LoggingTests.swift */; };
		3B515C051D6E745F0068A72B /* LoggingTests.swift in Sources */ = {isa = PBXBuildFile; fileRef = 3B515C031D6E745F0068A72B /* LoggingTests.swift */; };
		3B515C061D6E745F0068A72B /* LoggingTests.swift in Sources */ = {isa = PBXBuildFile; fileRef = 3B515C031D6E745F0068A72B /* LoggingTests.swift */; };
		3B525E421C35CBC90078A4C6 /* RotatingLogFileConfiguration.swift in Sources */ = {isa = PBXBuildFile; fileRef = 3B525E411C35CBC90078A4C6 /* RotatingLogFileConfiguration.swift */; };
		3B525E431C35CBC90078A4C6 /* RotatingLogFileConfiguration.swift in Sources */ = {isa = PBXBuildFile; fileRef = 3B525E411C35CBC90078A4C6 /* RotatingLogFileConfiguration.swift */; };
		3B525E441C35CBC90078A4C6 /* RotatingLogFileConfiguration.swift in Sources */ = {isa = PBXBuildFile; fileRef = 3B525E411C35CBC90078A4C6 /* RotatingLogFileConfiguration.swift */; };
		3B525E451C35CBC90078A4C6 /* RotatingLogFileConfiguration.swift in Sources */ = {isa = PBXBuildFile; fileRef = 3B525E411C35CBC90078A4C6 /* RotatingLogFileConfiguration.swift */; };
		3B6014951C24C073002652B3 /* ASLLogRecorder.swift in Sources */ = {isa = PBXBuildFile; fileRef = 3B6014801C24C073002652B3 /* ASLLogRecorder.swift */; };
		3B6014961C24C073002652B3 /* ASLLogRecorder.swift in Sources */ = {isa = PBXBuildFile; fileRef = 3B6014801C24C073002652B3 /* ASLLogRecorder.swift */; };
		3B6014971C24C073002652B3 /* ASLLogRecorder.swift in Sources */ = {isa = PBXBuildFile; fileRef = 3B6014801C24C073002652B3 /* ASLLogRecorder.swift */; };
		3B6014981C24C073002652B3 /* ASLLogRecorder.swift in Sources */ = {isa = PBXBuildFile; fileRef = 3B6014801C24C073002652B3 /* ASLLogRecorder.swift */; };
		3B6014991C24C073002652B3 /* Color.swift in Sources */ = {isa = PBXBuildFile; fileRef = 3B6014811C24C073002652B3 /* Color.swift */; };
		3B60149A1C24C073002652B3 /* Color.swift in Sources */ = {isa = PBXBuildFile; fileRef = 3B6014811C24C073002652B3 /* Color.swift */; };
		3B60149B1C24C073002652B3 /* Color.swift in Sources */ = {isa = PBXBuildFile; fileRef = 3B6014811C24C073002652B3 /* Color.swift */; };
		3B60149C1C24C073002652B3 /* Color.swift in Sources */ = {isa = PBXBuildFile; fileRef = 3B6014811C24C073002652B3 /* Color.swift */; };
		3B60149D1C24C073002652B3 /* TextColorizer.swift in Sources */ = {isa = PBXBuildFile; fileRef = 3B6014821C24C073002652B3 /* TextColorizer.swift */; };
		3B60149E1C24C073002652B3 /* TextColorizer.swift in Sources */ = {isa = PBXBuildFile; fileRef = 3B6014821C24C073002652B3 /* TextColorizer.swift */; };
		3B60149F1C24C073002652B3 /* TextColorizer.swift in Sources */ = {isa = PBXBuildFile; fileRef = 3B6014821C24C073002652B3 /* TextColorizer.swift */; };
		3B6014A01C24C073002652B3 /* TextColorizer.swift in Sources */ = {isa = PBXBuildFile; fileRef = 3B6014821C24C073002652B3 /* TextColorizer.swift */; };
		3B6014A11C24C073002652B3 /* ColorTable.swift in Sources */ = {isa = PBXBuildFile; fileRef = 3B6014831C24C073002652B3 /* ColorTable.swift */; };
		3B6014A21C24C073002652B3 /* ColorTable.swift in Sources */ = {isa = PBXBuildFile; fileRef = 3B6014831C24C073002652B3 /* ColorTable.swift */; };
		3B6014A31C24C073002652B3 /* ColorTable.swift in Sources */ = {isa = PBXBuildFile; fileRef = 3B6014831C24C073002652B3 /* ColorTable.swift */; };
		3B6014A41C24C073002652B3 /* ColorTable.swift in Sources */ = {isa = PBXBuildFile; fileRef = 3B6014831C24C073002652B3 /* ColorTable.swift */; };
		3B6014A51C24C073002652B3 /* RotatingLogFileRecorder.swift in Sources */ = {isa = PBXBuildFile; fileRef = 3B6014841C24C073002652B3 /* RotatingLogFileRecorder.swift */; };
		3B6014A61C24C073002652B3 /* RotatingLogFileRecorder.swift in Sources */ = {isa = PBXBuildFile; fileRef = 3B6014841C24C073002652B3 /* RotatingLogFileRecorder.swift */; };
		3B6014A71C24C073002652B3 /* RotatingLogFileRecorder.swift in Sources */ = {isa = PBXBuildFile; fileRef = 3B6014841C24C073002652B3 /* RotatingLogFileRecorder.swift */; };
		3B6014A81C24C073002652B3 /* RotatingLogFileRecorder.swift in Sources */ = {isa = PBXBuildFile; fileRef = 3B6014841C24C073002652B3 /* RotatingLogFileRecorder.swift */; };
		3B6014A91C24C073002652B3 /* DefaultColorTable.swift in Sources */ = {isa = PBXBuildFile; fileRef = 3B6014851C24C073002652B3 /* DefaultColorTable.swift */; };
		3B6014AA1C24C073002652B3 /* DefaultColorTable.swift in Sources */ = {isa = PBXBuildFile; fileRef = 3B6014851C24C073002652B3 /* DefaultColorTable.swift */; };
		3B6014AB1C24C073002652B3 /* DefaultColorTable.swift in Sources */ = {isa = PBXBuildFile; fileRef = 3B6014851C24C073002652B3 /* DefaultColorTable.swift */; };
		3B6014AC1C24C073002652B3 /* DefaultColorTable.swift in Sources */ = {isa = PBXBuildFile; fileRef = 3B6014851C24C073002652B3 /* DefaultColorTable.swift */; };
		3B6014AD1C24C073002652B3 /* BasicLogConfiguration.swift in Sources */ = {isa = PBXBuildFile; fileRef = 3B6014861C24C073002652B3 /* BasicLogConfiguration.swift */; };
		3B6014AE1C24C073002652B3 /* BasicLogConfiguration.swift in Sources */ = {isa = PBXBuildFile; fileRef = 3B6014861C24C073002652B3 /* BasicLogConfiguration.swift */; };
		3B6014AF1C24C073002652B3 /* BasicLogConfiguration.swift in Sources */ = {isa = PBXBuildFile; fileRef = 3B6014861C24C073002652B3 /* BasicLogConfiguration.swift */; };
		3B6014B01C24C073002652B3 /* BasicLogConfiguration.swift in Sources */ = {isa = PBXBuildFile; fileRef = 3B6014861C24C073002652B3 /* BasicLogConfiguration.swift */; };
		3B6014B51C24C073002652B3 /* FileLogRecorder.swift in Sources */ = {isa = PBXBuildFile; fileRef = 3B6014881C24C073002652B3 /* FileLogRecorder.swift */; };
		3B6014B61C24C073002652B3 /* FileLogRecorder.swift in Sources */ = {isa = PBXBuildFile; fileRef = 3B6014881C24C073002652B3 /* FileLogRecorder.swift */; };
		3B6014B71C24C073002652B3 /* FileLogRecorder.swift in Sources */ = {isa = PBXBuildFile; fileRef = 3B6014881C24C073002652B3 /* FileLogRecorder.swift */; };
		3B6014B81C24C073002652B3 /* FileLogRecorder.swift in Sources */ = {isa = PBXBuildFile; fileRef = 3B6014881C24C073002652B3 /* FileLogRecorder.swift */; };
		3B6014B91C24C073002652B3 /* Log.swift in Sources */ = {isa = PBXBuildFile; fileRef = 3B6014891C24C073002652B3 /* Log.swift */; };
		3B6014BA1C24C073002652B3 /* Log.swift in Sources */ = {isa = PBXBuildFile; fileRef = 3B6014891C24C073002652B3 /* Log.swift */; };
		3B6014BB1C24C073002652B3 /* Log.swift in Sources */ = {isa = PBXBuildFile; fileRef = 3B6014891C24C073002652B3 /* Log.swift */; };
		3B6014BC1C24C073002652B3 /* Log.swift in Sources */ = {isa = PBXBuildFile; fileRef = 3B6014891C24C073002652B3 /* Log.swift */; };
		3B6014BD1C24C073002652B3 /* LogChannel.swift in Sources */ = {isa = PBXBuildFile; fileRef = 3B60148A1C24C073002652B3 /* LogChannel.swift */; };
		3B6014BE1C24C073002652B3 /* LogChannel.swift in Sources */ = {isa = PBXBuildFile; fileRef = 3B60148A1C24C073002652B3 /* LogChannel.swift */; };
		3B6014BF1C24C073002652B3 /* LogChannel.swift in Sources */ = {isa = PBXBuildFile; fileRef = 3B60148A1C24C073002652B3 /* LogChannel.swift */; };
		3B6014C01C24C073002652B3 /* LogChannel.swift in Sources */ = {isa = PBXBuildFile; fileRef = 3B60148A1C24C073002652B3 /* LogChannel.swift */; };
		3B6014C11C24C073002652B3 /* LogConfiguration.swift in Sources */ = {isa = PBXBuildFile; fileRef = 3B60148B1C24C073002652B3 /* LogConfiguration.swift */; };
		3B6014C21C24C073002652B3 /* LogConfiguration.swift in Sources */ = {isa = PBXBuildFile; fileRef = 3B60148B1C24C073002652B3 /* LogConfiguration.swift */; };
		3B6014C31C24C073002652B3 /* LogConfiguration.swift in Sources */ = {isa = PBXBuildFile; fileRef = 3B60148B1C24C073002652B3 /* LogConfiguration.swift */; };
		3B6014C41C24C073002652B3 /* LogConfiguration.swift in Sources */ = {isa = PBXBuildFile; fileRef = 3B60148B1C24C073002652B3 /* LogConfiguration.swift */; };
		3B6014C51C24C073002652B3 /* LogEntry.swift in Sources */ = {isa = PBXBuildFile; fileRef = 3B60148C1C24C073002652B3 /* LogEntry.swift */; };
		3B6014C61C24C073002652B3 /* LogEntry.swift in Sources */ = {isa = PBXBuildFile; fileRef = 3B60148C1C24C073002652B3 /* LogEntry.swift */; };
		3B6014C71C24C073002652B3 /* LogEntry.swift in Sources */ = {isa = PBXBuildFile; fileRef = 3B60148C1C24C073002652B3 /* LogEntry.swift */; };
		3B6014C81C24C073002652B3 /* LogEntry.swift in Sources */ = {isa = PBXBuildFile; fileRef = 3B60148C1C24C073002652B3 /* LogEntry.swift */; };
		3B6014C91C24C073002652B3 /* LogFilter.swift in Sources */ = {isa = PBXBuildFile; fileRef = 3B60148D1C24C073002652B3 /* LogFilter.swift */; };
		3B6014CA1C24C073002652B3 /* LogFilter.swift in Sources */ = {isa = PBXBuildFile; fileRef = 3B60148D1C24C073002652B3 /* LogFilter.swift */; };
		3B6014CB1C24C073002652B3 /* LogFilter.swift in Sources */ = {isa = PBXBuildFile; fileRef = 3B60148D1C24C073002652B3 /* LogFilter.swift */; };
		3B6014CC1C24C073002652B3 /* LogFilter.swift in Sources */ = {isa = PBXBuildFile; fileRef = 3B60148D1C24C073002652B3 /* LogFilter.swift */; };
		3B6014CD1C24C073002652B3 /* LogFormatter.swift in Sources */ = {isa = PBXBuildFile; fileRef = 3B60148E1C24C073002652B3 /* LogFormatter.swift */; };
		3B6014CE1C24C073002652B3 /* LogFormatter.swift in Sources */ = {isa = PBXBuildFile; fileRef = 3B60148E1C24C073002652B3 /* LogFormatter.swift */; };
		3B6014CF1C24C073002652B3 /* LogFormatter.swift in Sources */ = {isa = PBXBuildFile; fileRef = 3B60148E1C24C073002652B3 /* LogFormatter.swift */; };
		3B6014D01C24C073002652B3 /* LogFormatter.swift in Sources */ = {isa = PBXBuildFile; fileRef = 3B60148E1C24C073002652B3 /* LogFormatter.swift */; };
		3B6014D11C24C073002652B3 /* LogReceptacle.swift in Sources */ = {isa = PBXBuildFile; fileRef = 3B60148F1C24C073002652B3 /* LogReceptacle.swift */; };
		3B6014D21C24C073002652B3 /* LogReceptacle.swift in Sources */ = {isa = PBXBuildFile; fileRef = 3B60148F1C24C073002652B3 /* LogReceptacle.swift */; };
		3B6014D31C24C073002652B3 /* LogReceptacle.swift in Sources */ = {isa = PBXBuildFile; fileRef = 3B60148F1C24C073002652B3 /* LogReceptacle.swift */; };
		3B6014D41C24C073002652B3 /* LogReceptacle.swift in Sources */ = {isa = PBXBuildFile; fileRef = 3B60148F1C24C073002652B3 /* LogReceptacle.swift */; };
		3B6014D51C24C073002652B3 /* LogRecorder.swift in Sources */ = {isa = PBXBuildFile; fileRef = 3B6014901C24C073002652B3 /* LogRecorder.swift */; };
		3B6014D61C24C073002652B3 /* LogRecorder.swift in Sources */ = {isa = PBXBuildFile; fileRef = 3B6014901C24C073002652B3 /* LogRecorder.swift */; };
		3B6014D71C24C073002652B3 /* LogRecorder.swift in Sources */ = {isa = PBXBuildFile; fileRef = 3B6014901C24C073002652B3 /* LogRecorder.swift */; };
		3B6014D81C24C073002652B3 /* LogRecorder.swift in Sources */ = {isa = PBXBuildFile; fileRef = 3B6014901C24C073002652B3 /* LogRecorder.swift */; };
		3B6014D91C24C073002652B3 /* LogRecorderBase.swift in Sources */ = {isa = PBXBuildFile; fileRef = 3B6014911C24C073002652B3 /* LogRecorderBase.swift */; };
		3B6014DA1C24C073002652B3 /* LogRecorderBase.swift in Sources */ = {isa = PBXBuildFile; fileRef = 3B6014911C24C073002652B3 /* LogRecorderBase.swift */; };
		3B6014DB1C24C073002652B3 /* LogRecorderBase.swift in Sources */ = {isa = PBXBuildFile; fileRef = 3B6014911C24C073002652B3 /* LogRecorderBase.swift */; };
		3B6014DC1C24C073002652B3 /* LogRecorderBase.swift in Sources */ = {isa = PBXBuildFile; fileRef = 3B6014911C24C073002652B3 /* LogRecorderBase.swift */; };
		3B6014DD1C24C073002652B3 /* LogSeverity.swift in Sources */ = {isa = PBXBuildFile; fileRef = 3B6014921C24C073002652B3 /* LogSeverity.swift */; };
		3B6014DE1C24C073002652B3 /* LogSeverity.swift in Sources */ = {isa = PBXBuildFile; fileRef = 3B6014921C24C073002652B3 /* LogSeverity.swift */; };
		3B6014DF1C24C073002652B3 /* LogSeverity.swift in Sources */ = {isa = PBXBuildFile; fileRef = 3B6014921C24C073002652B3 /* LogSeverity.swift */; };
		3B6014E01C24C073002652B3 /* LogSeverity.swift in Sources */ = {isa = PBXBuildFile; fileRef = 3B6014921C24C073002652B3 /* LogSeverity.swift */; };
		3B6014E51C24C073002652B3 /* XcodeColorsTextColorizer.swift in Sources */ = {isa = PBXBuildFile; fileRef = 3B6014941C24C073002652B3 /* XcodeColorsTextColorizer.swift */; };
		3B6014E61C24C073002652B3 /* XcodeColorsTextColorizer.swift in Sources */ = {isa = PBXBuildFile; fileRef = 3B6014941C24C073002652B3 /* XcodeColorsTextColorizer.swift */; };
		3B6014E71C24C073002652B3 /* XcodeColorsTextColorizer.swift in Sources */ = {isa = PBXBuildFile; fileRef = 3B6014941C24C073002652B3 /* XcodeColorsTextColorizer.swift */; };
		3B6014E81C24C073002652B3 /* XcodeColorsTextColorizer.swift in Sources */ = {isa = PBXBuildFile; fileRef = 3B6014941C24C073002652B3 /* XcodeColorsTextColorizer.swift */; };
		3B698C4D1C3B291C0033B400 /* LiteralLogFormatter.swift in Sources */ = {isa = PBXBuildFile; fileRef = 3B698C4C1C3B291C0033B400 /* LiteralLogFormatter.swift */; };
		3B698C4E1C3B291C0033B400 /* LiteralLogFormatter.swift in Sources */ = {isa = PBXBuildFile; fileRef = 3B698C4C1C3B291C0033B400 /* LiteralLogFormatter.swift */; };
		3B698C4F1C3B291C0033B400 /* LiteralLogFormatter.swift in Sources */ = {isa = PBXBuildFile; fileRef = 3B698C4C1C3B291C0033B400 /* LiteralLogFormatter.swift */; };
		3B698C501C3B291C0033B400 /* LiteralLogFormatter.swift in Sources */ = {isa = PBXBuildFile; fileRef = 3B698C4C1C3B291C0033B400 /* LiteralLogFormatter.swift */; };
		3B71B3171C3B2FB600C23333 /* SeverityLogFormatter.swift in Sources */ = {isa = PBXBuildFile; fileRef = 3B71B3161C3B2FB600C23333 /* SeverityLogFormatter.swift */; };
		3B71B3181C3B2FB600C23333 /* SeverityLogFormatter.swift in Sources */ = {isa = PBXBuildFile; fileRef = 3B71B3161C3B2FB600C23333 /* SeverityLogFormatter.swift */; };
		3B71B3191C3B2FB600C23333 /* SeverityLogFormatter.swift in Sources */ = {isa = PBXBuildFile; fileRef = 3B71B3161C3B2FB600C23333 /* SeverityLogFormatter.swift */; };
		3B71B31A1C3B2FB600C23333 /* SeverityLogFormatter.swift in Sources */ = {isa = PBXBuildFile; fileRef = 3B71B3161C3B2FB600C23333 /* SeverityLogFormatter.swift */; };
		3B7C1ABA1C3B2F2600DE72C4 /* PayloadLogFormatter.swift in Sources */ = {isa = PBXBuildFile; fileRef = 3B7C1AB91C3B2F2600DE72C4 /* PayloadLogFormatter.swift */; };
		3B7C1ABB1C3B2F2600DE72C4 /* PayloadLogFormatter.swift in Sources */ = {isa = PBXBuildFile; fileRef = 3B7C1AB91C3B2F2600DE72C4 /* PayloadLogFormatter.swift */; };
		3B7C1ABC1C3B2F2600DE72C4 /* PayloadLogFormatter.swift in Sources */ = {isa = PBXBuildFile; fileRef = 3B7C1AB91C3B2F2600DE72C4 /* PayloadLogFormatter.swift */; };
		3B7C1ABD1C3B2F2600DE72C4 /* PayloadLogFormatter.swift in Sources */ = {isa = PBXBuildFile; fileRef = 3B7C1AB91C3B2F2600DE72C4 /* PayloadLogFormatter.swift */; };
		3B7C1AC21C3B2F6E00DE72C4 /* CallingThreadLogFormatter.swift in Sources */ = {isa = PBXBuildFile; fileRef = 3B7C1AC11C3B2F6E00DE72C4 /* CallingThreadLogFormatter.swift */; };
		3B7C1AC31C3B2F6E00DE72C4 /* CallingThreadLogFormatter.swift in Sources */ = {isa = PBXBuildFile; fileRef = 3B7C1AC11C3B2F6E00DE72C4 /* CallingThreadLogFormatter.swift */; };
		3B7C1AC41C3B2F6E00DE72C4 /* CallingThreadLogFormatter.swift in Sources */ = {isa = PBXBuildFile; fileRef = 3B7C1AC11C3B2F6E00DE72C4 /* CallingThreadLogFormatter.swift */; };
		3B7C1AC51C3B2F6E00DE72C4 /* CallingThreadLogFormatter.swift in Sources */ = {isa = PBXBuildFile; fileRef = 3B7C1AC11C3B2F6E00DE72C4 /* CallingThreadLogFormatter.swift */; };
		3B8C42161C3591C3009D3C1E /* XcodeLogConfiguration.swift in Sources */ = {isa = PBXBuildFile; fileRef = 3B8C42151C3591C3009D3C1E /* XcodeLogConfiguration.swift */; };
		3B8C42171C3591C3009D3C1E /* XcodeLogConfiguration.swift in Sources */ = {isa = PBXBuildFile; fileRef = 3B8C42151C3591C3009D3C1E /* XcodeLogConfiguration.swift */; };
		3B8C42181C3591C3009D3C1E /* XcodeLogConfiguration.swift in Sources */ = {isa = PBXBuildFile; fileRef = 3B8C42151C3591C3009D3C1E /* XcodeLogConfiguration.swift */; };
		3B8C42191C3591C3009D3C1E /* XcodeLogConfiguration.swift in Sources */ = {isa = PBXBuildFile; fileRef = 3B8C42151C3591C3009D3C1E /* XcodeLogConfiguration.swift */; };
		3B9C82141C348F3C00E2442E /* StandardOutputLogRecorder.swift in Sources */ = {isa = PBXBuildFile; fileRef = 3B9C82131C348F3C00E2442E /* StandardOutputLogRecorder.swift */; };
		3B9C82151C348F3C00E2442E /* StandardOutputLogRecorder.swift in Sources */ = {isa = PBXBuildFile; fileRef = 3B9C82131C348F3C00E2442E /* StandardOutputLogRecorder.swift */; };
		3B9C82161C348F3C00E2442E /* StandardOutputLogRecorder.swift in Sources */ = {isa = PBXBuildFile; fileRef = 3B9C82131C348F3C00E2442E /* StandardOutputLogRecorder.swift */; };
		3B9C82171C348F3C00E2442E /* StandardOutputLogRecorder.swift in Sources */ = {isa = PBXBuildFile; fileRef = 3B9C82131C348F3C00E2442E /* StandardOutputLogRecorder.swift */; };
		3BA7358E1C3B3282008D8833 /* XcodeLogFormatter.swift in Sources */ = {isa = PBXBuildFile; fileRef = 3BA7358D1C3B3282008D8833 /* XcodeLogFormatter.swift */; };
		3BA7358F1C3B3282008D8833 /* XcodeLogFormatter.swift in Sources */ = {isa = PBXBuildFile; fileRef = 3BA7358D1C3B3282008D8833 /* XcodeLogFormatter.swift */; };
		3BA735901C3B3282008D8833 /* XcodeLogFormatter.swift in Sources */ = {isa = PBXBuildFile; fileRef = 3BA7358D1C3B3282008D8833 /* XcodeLogFormatter.swift */; };
		3BA735911C3B3282008D8833 /* XcodeLogFormatter.swift in Sources */ = {isa = PBXBuildFile; fileRef = 3BA7358D1C3B3282008D8833 /* XcodeLogFormatter.swift */; };
		3BACAC041BA9BB88009E7A3E /* LogSeverityTests.swift in Sources */ = {isa = PBXBuildFile; fileRef = 3BACAC031BA9BB88009E7A3E /* LogSeverityTests.swift */; };
		3BACAC051BA9BB88009E7A3E /* LogSeverityTests.swift in Sources */ = {isa = PBXBuildFile; fileRef = 3BACAC031BA9BB88009E7A3E /* LogSeverityTests.swift */; };
		3BACAC061BA9BB88009E7A3E /* LogSeverityTests.swift in Sources */ = {isa = PBXBuildFile; fileRef = 3BACAC031BA9BB88009E7A3E /* LogSeverityTests.swift */; };
		3BB043C91C3B27FF005C940A /* TimestampLogFormatter.swift in Sources */ = {isa = PBXBuildFile; fileRef = 3BB043C81C3B27FF005C940A /* TimestampLogFormatter.swift */; };
		3BB043CA1C3B27FF005C940A /* TimestampLogFormatter.swift in Sources */ = {isa = PBXBuildFile; fileRef = 3BB043C81C3B27FF005C940A /* TimestampLogFormatter.swift */; };
		3BB043CB1C3B27FF005C940A /* TimestampLogFormatter.swift in Sources */ = {isa = PBXBuildFile; fileRef = 3BB043C81C3B27FF005C940A /* TimestampLogFormatter.swift */; };
		3BB043CC1C3B27FF005C940A /* TimestampLogFormatter.swift in Sources */ = {isa = PBXBuildFile; fileRef = 3BB043C81C3B27FF005C940A /* TimestampLogFormatter.swift */; };
		3BB043CE1C3B282A005C940A /* CallSiteLogFormatter.swift in Sources */ = {isa = PBXBuildFile; fileRef = 3BB043CD1C3B282A005C940A /* CallSiteLogFormatter.swift */; };
		3BB043CF1C3B282A005C940A /* CallSiteLogFormatter.swift in Sources */ = {isa = PBXBuildFile; fileRef = 3BB043CD1C3B282A005C940A /* CallSiteLogFormatter.swift */; };
		3BB043D01C3B282A005C940A /* CallSiteLogFormatter.swift in Sources */ = {isa = PBXBuildFile; fileRef = 3BB043CD1C3B282A005C940A /* CallSiteLogFormatter.swift */; };
		3BB043D11C3B282A005C940A /* CallSiteLogFormatter.swift in Sources */ = {isa = PBXBuildFile; fileRef = 3BB043CD1C3B282A005C940A /* CallSiteLogFormatter.swift */; };
		3BCAFEC61C3B2884006D706B /* DelimiterLogFormatter.swift in Sources */ = {isa = PBXBuildFile; fileRef = 3BCAFEC51C3B2884006D706B /* DelimiterLogFormatter.swift */; };
		3BCAFEC71C3B2884006D706B /* DelimiterLogFormatter.swift in Sources */ = {isa = PBXBuildFile; fileRef = 3BCAFEC51C3B2884006D706B /* DelimiterLogFormatter.swift */; };
		3BCAFEC81C3B2884006D706B /* DelimiterLogFormatter.swift in Sources */ = {isa = PBXBuildFile; fileRef = 3BCAFEC51C3B2884006D706B /* DelimiterLogFormatter.swift */; };
		3BCAFEC91C3B2884006D706B /* DelimiterLogFormatter.swift in Sources */ = {isa = PBXBuildFile; fileRef = 3BCAFEC51C3B2884006D706B /* DelimiterLogFormatter.swift */; };
		3BD91A3A1C3B31A300E4B066 /* StandardLogFormatter.swift in Sources */ = {isa = PBXBuildFile; fileRef = 3BD91A391C3B31A300E4B066 /* StandardLogFormatter.swift */; };
		3BD91A3B1C3B31A300E4B066 /* StandardLogFormatter.swift in Sources */ = {isa = PBXBuildFile; fileRef = 3BD91A391C3B31A300E4B066 /* StandardLogFormatter.swift */; };
		3BD91A3C1C3B31A300E4B066 /* StandardLogFormatter.swift in Sources */ = {isa = PBXBuildFile; fileRef = 3BD91A391C3B31A300E4B066 /* StandardLogFormatter.swift */; };
		3BD91A3D1C3B31A300E4B066 /* StandardLogFormatter.swift in Sources */ = {isa = PBXBuildFile; fileRef = 3BD91A391C3B31A300E4B066 /* StandardLogFormatter.swift */; };
		3BDD486E1C3D974300B382F0 /* ParsableLogFormatter.swift in Sources */ = {isa = PBXBuildFile; fileRef = 3BDD486C1C3D974300B382F0 /* ParsableLogFormatter.swift */; };
		3BDD486F1C3D974300B382F0 /* ParsableLogFormatter.swift in Sources */ = {isa = PBXBuildFile; fileRef = 3BDD486C1C3D974300B382F0 /* ParsableLogFormatter.swift */; };
		3BDD48701C3D974300B382F0 /* ParsableLogFormatter.swift in Sources */ = {isa = PBXBuildFile; fileRef = 3BDD486C1C3D974300B382F0 /* ParsableLogFormatter.swift */; };
		3BDD48711C3D974300B382F0 /* ParsableLogFormatter.swift in Sources */ = {isa = PBXBuildFile; fileRef = 3BDD486C1C3D974300B382F0 /* ParsableLogFormatter.swift */; };
		3BDD48721C3D974300B382F0 /* ReadableLogFormatter.swift in Sources */ = {isa = PBXBuildFile; fileRef = 3BDD486D1C3D974300B382F0 /* ReadableLogFormatter.swift */; };
		3BDD48731C3D974300B382F0 /* ReadableLogFormatter.swift in Sources */ = {isa = PBXBuildFile; fileRef = 3BDD486D1C3D974300B382F0 /* ReadableLogFormatter.swift */; };
		3BDD48741C3D974300B382F0 /* ReadableLogFormatter.swift in Sources */ = {isa = PBXBuildFile; fileRef = 3BDD486D1C3D974300B382F0 /* ReadableLogFormatter.swift */; };
		3BDD48751C3D974300B382F0 /* ReadableLogFormatter.swift in Sources */ = {isa = PBXBuildFile; fileRef = 3BDD486D1C3D974300B382F0 /* ReadableLogFormatter.swift */; };
		3BF4CF761C3B306100B3D0A8 /* ColorizingLogFormatter.swift in Sources */ = {isa = PBXBuildFile; fileRef = 3BF4CF751C3B306100B3D0A8 /* ColorizingLogFormatter.swift */; };
		3BF4CF771C3B306100B3D0A8 /* ColorizingLogFormatter.swift in Sources */ = {isa = PBXBuildFile; fileRef = 3BF4CF751C3B306100B3D0A8 /* ColorizingLogFormatter.swift */; };
		3BF4CF781C3B306100B3D0A8 /* ColorizingLogFormatter.swift in Sources */ = {isa = PBXBuildFile; fileRef = 3BF4CF751C3B306100B3D0A8 /* ColorizingLogFormatter.swift */; };
		3BF4CF791C3B306100B3D0A8 /* ColorizingLogFormatter.swift in Sources */ = {isa = PBXBuildFile; fileRef = 3BF4CF751C3B306100B3D0A8 /* ColorizingLogFormatter.swift */; };
		3BF4CF7E1C3B307D00B3D0A8 /* ConcatenatingLogFormatter.swift in Sources */ = {isa = PBXBuildFile; fileRef = 3BF4CF7D1C3B307D00B3D0A8 /* ConcatenatingLogFormatter.swift */; };
		3BF4CF7F1C3B307D00B3D0A8 /* ConcatenatingLogFormatter.swift in Sources */ = {isa = PBXBuildFile; fileRef = 3BF4CF7D1C3B307D00B3D0A8 /* ConcatenatingLogFormatter.swift */; };
		3BF4CF801C3B307D00B3D0A8 /* ConcatenatingLogFormatter.swift in Sources */ = {isa = PBXBuildFile; fileRef = 3BF4CF7D1C3B307D00B3D0A8 /* ConcatenatingLogFormatter.swift */; };
		3BF4CF811C3B307D00B3D0A8 /* ConcatenatingLogFormatter.swift in Sources */ = {isa = PBXBuildFile; fileRef = 3BF4CF7D1C3B307D00B3D0A8 /* ConcatenatingLogFormatter.swift */; };
/* End PBXBuildFile section */

/* Begin PBXContainerItemProxy section */
		3B00E5691BA3782D0011486D /* PBXContainerItemProxy */ = {
			isa = PBXContainerItemProxy;
			containerPortal = 3BCBACE21BA369AD007F1C90 /* Project object */;
			proxyType = 1;
			remoteGlobalIDString = 3B00E55C1BA3782D0011486D;
			remoteInfo = "CleanroomLogger-iOS";
		};
		3B00E5871BA379830011486D /* PBXContainerItemProxy */ = {
			isa = PBXContainerItemProxy;
			containerPortal = 3BCBACE21BA369AD007F1C90 /* Project object */;
			proxyType = 1;
			remoteGlobalIDString = 3B00E57B1BA379830011486D;
			remoteInfo = "CleanroomLogger-OSX";
		};
		3B00E5A51BA37A420011486D /* PBXContainerItemProxy */ = {
			isa = PBXContainerItemProxy;
			containerPortal = 3BCBACE21BA369AD007F1C90 /* Project object */;
			proxyType = 1;
			remoteGlobalIDString = 3B00E5991BA37A420011486D;
			remoteInfo = "CleanroomLogger-tvOS";
		};
		3B09A4E21BA9BCB7007406D1 /* PBXContainerItemProxy */ = {
			isa = PBXContainerItemProxy;
			containerPortal = 3B09A4D81BA9BCB7007406D1 /* CleanroomASL.xcodeproj */;
			proxyType = 2;
			remoteGlobalIDString = 3B00E55D1BA3782D0011486D;
			remoteInfo = "CleanroomASL-iOS";
		};
		3B09A4E41BA9BCB7007406D1 /* PBXContainerItemProxy */ = {
			isa = PBXContainerItemProxy;
			containerPortal = 3B09A4D81BA9BCB7007406D1 /* CleanroomASL.xcodeproj */;
			proxyType = 2;
			remoteGlobalIDString = 3B00E57C1BA379830011486D;
			remoteInfo = "CleanroomASL-OSX";
		};
		3B09A4E61BA9BCB7007406D1 /* PBXContainerItemProxy */ = {
			isa = PBXContainerItemProxy;
			containerPortal = 3B09A4D81BA9BCB7007406D1 /* CleanroomASL.xcodeproj */;
			proxyType = 2;
			remoteGlobalIDString = 3B00E59A1BA37A420011486D;
			remoteInfo = "CleanroomASL-tvOS";
		};
		3B09A4E81BA9BCB7007406D1 /* PBXContainerItemProxy */ = {
			isa = PBXContainerItemProxy;
			containerPortal = 3B09A4D81BA9BCB7007406D1 /* CleanroomASL.xcodeproj */;
			proxyType = 2;
			remoteGlobalIDString = 3B78C6CE1BA7634E00173EAC;
			remoteInfo = "CleanroomASL-watchOS";
		};
		3B09A4EA1BA9BCB7007406D1 /* PBXContainerItemProxy */ = {
			isa = PBXContainerItemProxy;
			containerPortal = 3B09A4D81BA9BCB7007406D1 /* CleanroomASL.xcodeproj */;
			proxyType = 2;
			remoteGlobalIDString = 3B00E5671BA3782D0011486D;
			remoteInfo = "CleanroomASLUnitTests-iOS";
		};
		3B09A4EC1BA9BCB7007406D1 /* PBXContainerItemProxy */ = {
			isa = PBXContainerItemProxy;
			containerPortal = 3B09A4D81BA9BCB7007406D1 /* CleanroomASL.xcodeproj */;
			proxyType = 2;
			remoteGlobalIDString = 3B00E5851BA379830011486D;
			remoteInfo = "CleanroomASLUnitTests-OSX";
		};
		3B09A4EE1BA9BCB7007406D1 /* PBXContainerItemProxy */ = {
			isa = PBXContainerItemProxy;
			containerPortal = 3B09A4D81BA9BCB7007406D1 /* CleanroomASL.xcodeproj */;
			proxyType = 2;
			remoteGlobalIDString = 3B00E5A31BA37A420011486D;
			remoteInfo = "CleanroomASLUnitTests-tvOS";
		};
		3B09A4F41BA9BCED007406D1 /* PBXContainerItemProxy */ = {
			isa = PBXContainerItemProxy;
			containerPortal = 3B09A4D81BA9BCB7007406D1 /* CleanroomASL.xcodeproj */;
			proxyType = 1;
			remoteGlobalIDString = 3B78C6CD1BA7634E00173EAC;
			remoteInfo = "CleanroomASL-watchOS";
		};
		3B09A4F61BA9BCF5007406D1 /* PBXContainerItemProxy */ = {
			isa = PBXContainerItemProxy;
			containerPortal = 3B09A4D81BA9BCB7007406D1 /* CleanroomASL.xcodeproj */;
			proxyType = 1;
			remoteGlobalIDString = 3B00E5991BA37A420011486D;
			remoteInfo = "CleanroomASL-tvOS";
		};
		3B09A4F81BA9BCFB007406D1 /* PBXContainerItemProxy */ = {
			isa = PBXContainerItemProxy;
			containerPortal = 3B09A4D81BA9BCB7007406D1 /* CleanroomASL.xcodeproj */;
			proxyType = 1;
			remoteGlobalIDString = 3B00E57B1BA379830011486D;
			remoteInfo = "CleanroomASL-OSX";
		};
		3B09A4FA1BA9BD01007406D1 /* PBXContainerItemProxy */ = {
			isa = PBXContainerItemProxy;
			containerPortal = 3B09A4D81BA9BCB7007406D1 /* CleanroomASL.xcodeproj */;
			proxyType = 1;
			remoteGlobalIDString = 3B00E55C1BA3782D0011486D;
			remoteInfo = "CleanroomASL-iOS";
		};
/* End PBXContainerItemProxy section */

/* Begin PBXFileReference section */
		3B00E4D01BA36B840011486D /* Info-Framework.plist */ = {isa = PBXFileReference; lastKnownFileType = text.plist.xml; path = "Info-Framework.plist"; sourceTree = "<group>"; };
		3B00E4D11BA36B840011486D /* Info-Tests.plist */ = {isa = PBXFileReference; lastKnownFileType = text.plist.xml; path = "Info-Tests.plist"; sourceTree = "<group>"; };
		3B00E55D1BA3782D0011486D /* CleanroomLogger.framework */ = {isa = PBXFileReference; explicitFileType = wrapper.framework; includeInIndex = 0; path = CleanroomLogger.framework; sourceTree = BUILT_PRODUCTS_DIR; };
		3B00E5671BA3782D0011486D /* CleanroomLoggerUnitTests.xctest */ = {isa = PBXFileReference; explicitFileType = wrapper.cfbundle; includeInIndex = 0; path = CleanroomLoggerUnitTests.xctest; sourceTree = BUILT_PRODUCTS_DIR; };
		3B00E57C1BA379830011486D /* CleanroomLogger.framework */ = {isa = PBXFileReference; explicitFileType = wrapper.framework; includeInIndex = 0; path = CleanroomLogger.framework; sourceTree = BUILT_PRODUCTS_DIR; };
		3B00E5851BA379830011486D /* CleanroomLoggerUnitTests.xctest */ = {isa = PBXFileReference; explicitFileType = wrapper.cfbundle; includeInIndex = 0; path = CleanroomLoggerUnitTests.xctest; sourceTree = BUILT_PRODUCTS_DIR; };
		3B00E59A1BA37A420011486D /* CleanroomLogger.framework */ = {isa = PBXFileReference; explicitFileType = wrapper.framework; includeInIndex = 0; path = CleanroomLogger.framework; sourceTree = BUILT_PRODUCTS_DIR; };
		3B00E5A31BA37A420011486D /* CleanroomLoggerUnitTests.xctest */ = {isa = PBXFileReference; explicitFileType = wrapper.cfbundle; includeInIndex = 0; path = CleanroomLoggerUnitTests.xctest; sourceTree = BUILT_PRODUCTS_DIR; };
		3B09A4D81BA9BCB7007406D1 /* CleanroomASL.xcodeproj */ = {isa = PBXFileReference; lastKnownFileType = "wrapper.pb-project"; name = CleanroomASL.xcodeproj; path = Libraries/CleanroomASL/CleanroomASL.xcodeproj; sourceTree = "<group>"; };
		3B1F36661C3B301B0059B9B0 /* StackFrameLogFormatter.swift */ = {isa = PBXFileReference; fileEncoding = 4; lastKnownFileType = sourcecode.swift; path = StackFrameLogFormatter.swift; sourceTree = "<group>"; };
		3B38DBD01BA76428000986DF /* Debug-iOS.xcconfig */ = {isa = PBXFileReference; lastKnownFileType = text.xcconfig; path = "Debug-iOS.xcconfig"; sourceTree = "<group>"; };
		3B38DBD11BA76428000986DF /* Debug-OSX.xcconfig */ = {isa = PBXFileReference; lastKnownFileType = text.xcconfig; path = "Debug-OSX.xcconfig"; sourceTree = "<group>"; };
		3B38DBD21BA76428000986DF /* Debug-tvOS.xcconfig */ = {isa = PBXFileReference; lastKnownFileType = text.xcconfig; path = "Debug-tvOS.xcconfig"; sourceTree = "<group>"; };
		3B38DBD31BA76428000986DF /* Debug-watchOS.xcconfig */ = {isa = PBXFileReference; lastKnownFileType = text.xcconfig; path = "Debug-watchOS.xcconfig"; sourceTree = "<group>"; };
		3B38DBD41BA76428000986DF /* Debug.xcconfig */ = {isa = PBXFileReference; lastKnownFileType = text.xcconfig; path = Debug.xcconfig; sourceTree = "<group>"; };
		3B38DBD51BA76428000986DF /* Framework.xcconfig */ = {isa = PBXFileReference; lastKnownFileType = text.xcconfig; path = Framework.xcconfig; sourceTree = "<group>"; };
		3B38DBD61BA76428000986DF /* iOS.xcconfig */ = {isa = PBXFileReference; lastKnownFileType = text.xcconfig; path = iOS.xcconfig; sourceTree = "<group>"; };
		3B38DBD71BA76428000986DF /* OSX.xcconfig */ = {isa = PBXFileReference; lastKnownFileType = text.xcconfig; path = OSX.xcconfig; sourceTree = "<group>"; };
		3B38DBD81BA76428000986DF /* Project.xcconfig */ = {isa = PBXFileReference; lastKnownFileType = text.xcconfig; path = Project.xcconfig; sourceTree = "<group>"; };
		3B38DBD91BA76428000986DF /* Release-iOS.xcconfig */ = {isa = PBXFileReference; lastKnownFileType = text.xcconfig; path = "Release-iOS.xcconfig"; sourceTree = "<group>"; };
		3B38DBDA1BA76428000986DF /* Release-OSX.xcconfig */ = {isa = PBXFileReference; lastKnownFileType = text.xcconfig; path = "Release-OSX.xcconfig"; sourceTree = "<group>"; };
		3B38DBDB1BA76428000986DF /* Release-tvOS.xcconfig */ = {isa = PBXFileReference; lastKnownFileType = text.xcconfig; path = "Release-tvOS.xcconfig"; sourceTree = "<group>"; };
		3B38DBDC1BA76428000986DF /* Release-watchOS.xcconfig */ = {isa = PBXFileReference; lastKnownFileType = text.xcconfig; path = "Release-watchOS.xcconfig"; sourceTree = "<group>"; };
		3B38DBDD1BA76428000986DF /* Release.xcconfig */ = {isa = PBXFileReference; lastKnownFileType = text.xcconfig; path = Release.xcconfig; sourceTree = "<group>"; };
		3B38DBDE1BA76428000986DF /* Tests-iOS.xcconfig */ = {isa = PBXFileReference; lastKnownFileType = text.xcconfig; path = "Tests-iOS.xcconfig"; sourceTree = "<group>"; };
		3B38DBDF1BA76428000986DF /* Tests-OSX.xcconfig */ = {isa = PBXFileReference; lastKnownFileType = text.xcconfig; path = "Tests-OSX.xcconfig"; sourceTree = "<group>"; };
		3B38DBE01BA76428000986DF /* Tests-tvOS.xcconfig */ = {isa = PBXFileReference; lastKnownFileType = text.xcconfig; path = "Tests-tvOS.xcconfig"; sourceTree = "<group>"; };
		3B38DBE11BA76428000986DF /* Tests.xcconfig */ = {isa = PBXFileReference; lastKnownFileType = text.xcconfig; path = Tests.xcconfig; sourceTree = "<group>"; };
		3B38DBE21BA76428000986DF /* tvOS.xcconfig */ = {isa = PBXFileReference; lastKnownFileType = text.xcconfig; path = tvOS.xcconfig; sourceTree = "<group>"; };
		3B38DBE31BA76428000986DF /* watchOS.xcconfig */ = {isa = PBXFileReference; lastKnownFileType = text.xcconfig; path = watchOS.xcconfig; sourceTree = "<group>"; };
		3B45ADAF1C3B315200C3856B /* FieldBasedLogFormatter.swift */ = {isa = PBXFileReference; fileEncoding = 4; lastKnownFileType = sourcecode.swift; path = FieldBasedLogFormatter.swift; sourceTree = "<group>"; };
		3B515C031D6E745F0068A72B /* LoggingTests.swift */ = {isa = PBXFileReference; fileEncoding = 4; lastKnownFileType = sourcecode.swift; path = LoggingTests.swift; sourceTree = "<group>"; };
		3B525E411C35CBC90078A4C6 /* RotatingLogFileConfiguration.swift */ = {isa = PBXFileReference; fileEncoding = 4; lastKnownFileType = sourcecode.swift; path = RotatingLogFileConfiguration.swift; sourceTree = "<group>"; };
		3B6014801C24C073002652B3 /* ASLLogRecorder.swift */ = {isa = PBXFileReference; fileEncoding = 4; lastKnownFileType = sourcecode.swift; path = ASLLogRecorder.swift; sourceTree = "<group>"; };
		3B6014811C24C073002652B3 /* Color.swift */ = {isa = PBXFileReference; fileEncoding = 4; lastKnownFileType = sourcecode.swift; path = Color.swift; sourceTree = "<group>"; };
		3B6014821C24C073002652B3 /* TextColorizer.swift */ = {isa = PBXFileReference; fileEncoding = 4; lastKnownFileType = sourcecode.swift; path = TextColorizer.swift; sourceTree = "<group>"; };
		3B6014831C24C073002652B3 /* ColorTable.swift */ = {isa = PBXFileReference; fileEncoding = 4; lastKnownFileType = sourcecode.swift; path = ColorTable.swift; sourceTree = "<group>"; };
		3B6014841C24C073002652B3 /* RotatingLogFileRecorder.swift */ = {isa = PBXFileReference; fileEncoding = 4; lastKnownFileType = sourcecode.swift; path = RotatingLogFileRecorder.swift; sourceTree = "<group>"; };
		3B6014851C24C073002652B3 /* DefaultColorTable.swift */ = {isa = PBXFileReference; fileEncoding = 4; lastKnownFileType = sourcecode.swift; path = DefaultColorTable.swift; sourceTree = "<group>"; };
		3B6014861C24C073002652B3 /* BasicLogConfiguration.swift */ = {isa = PBXFileReference; fileEncoding = 4; lastKnownFileType = sourcecode.swift; path = BasicLogConfiguration.swift; sourceTree = "<group>"; };
		3B6014881C24C073002652B3 /* FileLogRecorder.swift */ = {isa = PBXFileReference; fileEncoding = 4; lastKnownFileType = sourcecode.swift; path = FileLogRecorder.swift; sourceTree = "<group>"; };
		3B6014891C24C073002652B3 /* Log.swift */ = {isa = PBXFileReference; fileEncoding = 4; lastKnownFileType = sourcecode.swift; path = Log.swift; sourceTree = "<group>"; };
		3B60148A1C24C073002652B3 /* LogChannel.swift */ = {isa = PBXFileReference; fileEncoding = 4; lastKnownFileType = sourcecode.swift; path = LogChannel.swift; sourceTree = "<group>"; };
		3B60148B1C24C073002652B3 /* LogConfiguration.swift */ = {isa = PBXFileReference; fileEncoding = 4; lastKnownFileType = sourcecode.swift; path = LogConfiguration.swift; sourceTree = "<group>"; };
		3B60148C1C24C073002652B3 /* LogEntry.swift */ = {isa = PBXFileReference; fileEncoding = 4; lastKnownFileType = sourcecode.swift; path = LogEntry.swift; sourceTree = "<group>"; };
		3B60148D1C24C073002652B3 /* LogFilter.swift */ = {isa = PBXFileReference; fileEncoding = 4; lastKnownFileType = sourcecode.swift; path = LogFilter.swift; sourceTree = "<group>"; };
		3B60148E1C24C073002652B3 /* LogFormatter.swift */ = {isa = PBXFileReference; fileEncoding = 4; lastKnownFileType = sourcecode.swift; path = LogFormatter.swift; sourceTree = "<group>"; };
		3B60148F1C24C073002652B3 /* LogReceptacle.swift */ = {isa = PBXFileReference; fileEncoding = 4; lastKnownFileType = sourcecode.swift; path = LogReceptacle.swift; sourceTree = "<group>"; };
		3B6014901C24C073002652B3 /* LogRecorder.swift */ = {isa = PBXFileReference; fileEncoding = 4; lastKnownFileType = sourcecode.swift; path = LogRecorder.swift; sourceTree = "<group>"; };
		3B6014911C24C073002652B3 /* LogRecorderBase.swift */ = {isa = PBXFileReference; fileEncoding = 4; lastKnownFileType = sourcecode.swift; path = LogRecorderBase.swift; sourceTree = "<group>"; };
		3B6014921C24C073002652B3 /* LogSeverity.swift */ = {isa = PBXFileReference; fileEncoding = 4; lastKnownFileType = sourcecode.swift; path = LogSeverity.swift; sourceTree = "<group>"; };
		3B6014941C24C073002652B3 /* XcodeColorsTextColorizer.swift */ = {isa = PBXFileReference; fileEncoding = 4; lastKnownFileType = sourcecode.swift; path = XcodeColorsTextColorizer.swift; sourceTree = "<group>"; };
		3B698C4C1C3B291C0033B400 /* LiteralLogFormatter.swift */ = {isa = PBXFileReference; fileEncoding = 4; lastKnownFileType = sourcecode.swift; path = LiteralLogFormatter.swift; sourceTree = "<group>"; };
		3B71B3161C3B2FB600C23333 /* SeverityLogFormatter.swift */ = {isa = PBXFileReference; fileEncoding = 4; lastKnownFileType = sourcecode.swift; path = SeverityLogFormatter.swift; sourceTree = "<group>"; };
		3B78C6CE1BA7634E00173EAC /* CleanroomLogger.framework */ = {isa = PBXFileReference; explicitFileType = wrapper.framework; includeInIndex = 0; path = CleanroomLogger.framework; sourceTree = BUILT_PRODUCTS_DIR; };
		3B7C1AB91C3B2F2600DE72C4 /* PayloadLogFormatter.swift */ = {isa = PBXFileReference; fileEncoding = 4; lastKnownFileType = sourcecode.swift; path = PayloadLogFormatter.swift; sourceTree = "<group>"; };
		3B7C1AC11C3B2F6E00DE72C4 /* CallingThreadLogFormatter.swift */ = {isa = PBXFileReference; fileEncoding = 4; lastKnownFileType = sourcecode.swift; path = CallingThreadLogFormatter.swift; sourceTree = "<group>"; };
		3B8C42151C3591C3009D3C1E /* XcodeLogConfiguration.swift */ = {isa = PBXFileReference; fileEncoding = 4; lastKnownFileType = sourcecode.swift; path = XcodeLogConfiguration.swift; sourceTree = "<group>"; };
		3B9C82131C348F3C00E2442E /* StandardOutputLogRecorder.swift */ = {isa = PBXFileReference; fileEncoding = 4; lastKnownFileType = sourcecode.swift; path = StandardOutputLogRecorder.swift; sourceTree = "<group>"; };
		3BA7358D1C3B3282008D8833 /* XcodeLogFormatter.swift */ = {isa = PBXFileReference; fileEncoding = 4; lastKnownFileType = sourcecode.swift; path = XcodeLogFormatter.swift; sourceTree = "<group>"; };
		3BACAC031BA9BB88009E7A3E /* LogSeverityTests.swift */ = {isa = PBXFileReference; fileEncoding = 4; lastKnownFileType = sourcecode.swift; path = LogSeverityTests.swift; sourceTree = "<group>"; };
		3BB043C81C3B27FF005C940A /* TimestampLogFormatter.swift */ = {isa = PBXFileReference; fileEncoding = 4; lastKnownFileType = sourcecode.swift; path = TimestampLogFormatter.swift; sourceTree = "<group>"; };
		3BB043CD1C3B282A005C940A /* CallSiteLogFormatter.swift */ = {isa = PBXFileReference; fileEncoding = 4; lastKnownFileType = sourcecode.swift; path = CallSiteLogFormatter.swift; sourceTree = "<group>"; };
		3BCAFEC51C3B2884006D706B /* DelimiterLogFormatter.swift */ = {isa = PBXFileReference; fileEncoding = 4; lastKnownFileType = sourcecode.swift; path = DelimiterLogFormatter.swift; sourceTree = "<group>"; };
		3BD91A391C3B31A300E4B066 /* StandardLogFormatter.swift */ = {isa = PBXFileReference; fileEncoding = 4; lastKnownFileType = sourcecode.swift; path = StandardLogFormatter.swift; sourceTree = "<group>"; };
		3BDD486C1C3D974300B382F0 /* ParsableLogFormatter.swift */ = {isa = PBXFileReference; fileEncoding = 4; lastKnownFileType = sourcecode.swift; path = ParsableLogFormatter.swift; sourceTree = "<group>"; };
		3BDD486D1C3D974300B382F0 /* ReadableLogFormatter.swift */ = {isa = PBXFileReference; fileEncoding = 4; lastKnownFileType = sourcecode.swift; path = ReadableLogFormatter.swift; sourceTree = "<group>"; };
		3BF4CF751C3B306100B3D0A8 /* ColorizingLogFormatter.swift */ = {isa = PBXFileReference; fileEncoding = 4; lastKnownFileType = sourcecode.swift; path = ColorizingLogFormatter.swift; sourceTree = "<group>"; };
		3BF4CF7D1C3B307D00B3D0A8 /* ConcatenatingLogFormatter.swift */ = {isa = PBXFileReference; fileEncoding = 4; lastKnownFileType = sourcecode.swift; path = ConcatenatingLogFormatter.swift; sourceTree = "<group>"; };
/* End PBXFileReference section */

/* Begin PBXFrameworksBuildPhase section */
		3B00E5591BA3782D0011486D /* Frameworks */ = {
			isa = PBXFrameworksBuildPhase;
			buildActionMask = 2147483647;
			files = (
				3B09A4F01BA9BCC1007406D1 /* CleanroomASL.framework in Frameworks */,
			);
			runOnlyForDeploymentPostprocessing = 0;
		};
		3B00E5641BA3782D0011486D /* Frameworks */ = {
			isa = PBXFrameworksBuildPhase;
			buildActionMask = 2147483647;
			files = (
				3B00E5681BA3782D0011486D /* CleanroomLogger.framework in Frameworks */,
			);
			runOnlyForDeploymentPostprocessing = 0;
		};
		3B00E5781BA379830011486D /* Frameworks */ = {
			isa = PBXFrameworksBuildPhase;
			buildActionMask = 2147483647;
			files = (
				3B09A4F11BA9BCCE007406D1 /* CleanroomASL.framework in Frameworks */,
			);
			runOnlyForDeploymentPostprocessing = 0;
		};
		3B00E5821BA379830011486D /* Frameworks */ = {
			isa = PBXFrameworksBuildPhase;
			buildActionMask = 2147483647;
			files = (
				3B00E5861BA379830011486D /* CleanroomLogger.framework in Frameworks */,
			);
			runOnlyForDeploymentPostprocessing = 0;
		};
		3B00E5961BA37A420011486D /* Frameworks */ = {
			isa = PBXFrameworksBuildPhase;
			buildActionMask = 2147483647;
			files = (
				3B09A4F21BA9BCD7007406D1 /* CleanroomASL.framework in Frameworks */,
			);
			runOnlyForDeploymentPostprocessing = 0;
		};
		3B00E5A01BA37A420011486D /* Frameworks */ = {
			isa = PBXFrameworksBuildPhase;
			buildActionMask = 2147483647;
			files = (
				3B00E5A41BA37A420011486D /* CleanroomLogger.framework in Frameworks */,
			);
			runOnlyForDeploymentPostprocessing = 0;
		};
		3B78C6CA1BA7634E00173EAC /* Frameworks */ = {
			isa = PBXFrameworksBuildPhase;
			buildActionMask = 2147483647;
			files = (
				3B09A4F31BA9BCE4007406D1 /* CleanroomASL.framework in Frameworks */,
			);
			runOnlyForDeploymentPostprocessing = 0;
		};
/* End PBXFrameworksBuildPhase section */

/* Begin PBXGroup section */
		3B00E4B91BA36B840011486D /* BuildControl */ = {
			isa = PBXGroup;
			children = (
				3B00E4BE1BA36B840011486D /* config */,
				3B00E4D01BA36B840011486D /* Info-Framework.plist */,
				3B00E4D11BA36B840011486D /* Info-Tests.plist */,
			);
			path = BuildControl;
			sourceTree = "<group>";
		};
		3B00E4BE1BA36B840011486D /* config */ = {
			isa = PBXGroup;
			children = (
				3B38DBD01BA76428000986DF /* Debug-iOS.xcconfig */,
				3B38DBD11BA76428000986DF /* Debug-OSX.xcconfig */,
				3B38DBD21BA76428000986DF /* Debug-tvOS.xcconfig */,
				3B38DBD31BA76428000986DF /* Debug-watchOS.xcconfig */,
				3B38DBD41BA76428000986DF /* Debug.xcconfig */,
				3B38DBD51BA76428000986DF /* Framework.xcconfig */,
				3B38DBD61BA76428000986DF /* iOS.xcconfig */,
				3B38DBD71BA76428000986DF /* OSX.xcconfig */,
				3B38DBD81BA76428000986DF /* Project.xcconfig */,
				3B38DBD91BA76428000986DF /* Release-iOS.xcconfig */,
				3B38DBDA1BA76428000986DF /* Release-OSX.xcconfig */,
				3B38DBDB1BA76428000986DF /* Release-tvOS.xcconfig */,
				3B38DBDC1BA76428000986DF /* Release-watchOS.xcconfig */,
				3B38DBDD1BA76428000986DF /* Release.xcconfig */,
				3B38DBDE1BA76428000986DF /* Tests-iOS.xcconfig */,
				3B38DBDF1BA76428000986DF /* Tests-OSX.xcconfig */,
				3B38DBE01BA76428000986DF /* Tests-tvOS.xcconfig */,
				3B38DBE11BA76428000986DF /* Tests.xcconfig */,
				3B38DBE21BA76428000986DF /* tvOS.xcconfig */,
				3B38DBE31BA76428000986DF /* watchOS.xcconfig */,
			);
			path = config;
			sourceTree = "<group>";
		};
		3B00E55E1BA3782D0011486D /* Products */ = {
			isa = PBXGroup;
			children = (
				3B00E55D1BA3782D0011486D /* CleanroomLogger.framework */,
				3B00E5671BA3782D0011486D /* CleanroomLoggerUnitTests.xctest */,
				3B00E57C1BA379830011486D /* CleanroomLogger.framework */,
				3B00E5851BA379830011486D /* CleanroomLoggerUnitTests.xctest */,
				3B00E59A1BA37A420011486D /* CleanroomLogger.framework */,
				3B00E5A31BA37A420011486D /* CleanroomLoggerUnitTests.xctest */,
				3B78C6CE1BA7634E00173EAC /* CleanroomLogger.framework */,
			);
			name = Products;
			sourceTree = "<group>";
		};
		3B09A4D71BA9BC6A007406D1 /* Libraries */ = {
			isa = PBXGroup;
			children = (
				3B09A4D81BA9BCB7007406D1 /* CleanroomASL.xcodeproj */,
			);
			name = Libraries;
			sourceTree = "<group>";
		};
		3B09A4D91BA9BCB7007406D1 /* Products */ = {
			isa = PBXGroup;
			children = (
				3B09A4E31BA9BCB7007406D1 /* CleanroomASL.framework */,
				3B09A4E51BA9BCB7007406D1 /* CleanroomASL.framework */,
				3B09A4E71BA9BCB7007406D1 /* CleanroomASL.framework */,
				3B09A4E91BA9BCB7007406D1 /* CleanroomASL.framework */,
				3B09A4EB1BA9BCB7007406D1 /* CleanroomASLUnitTests.xctest */,
				3B09A4ED1BA9BCB7007406D1 /* CleanroomASLUnitTests.xctest */,
				3B09A4EF1BA9BCB7007406D1 /* CleanroomASLUnitTests.xctest */,
			);
			name = Products;
			sourceTree = "<group>";
		};
		3B60147F1C24C073002652B3 /* Sources */ = {
			isa = PBXGroup;
			children = (
				3BB043C61C3B2776005C940A /* Configurations */,
				3BB043C11C3B275C005C940A /* Formatters */,
				3BB043C51C3B276F005C940A /* Recorders */,
				3BB043C71C3B2783005C940A /* TextColorization */,
				3B6014891C24C073002652B3 /* Log.swift */,
				3B60148A1C24C073002652B3 /* LogChannel.swift */,
				3B60148B1C24C073002652B3 /* LogConfiguration.swift */,
				3B60148C1C24C073002652B3 /* LogEntry.swift */,
				3B60148D1C24C073002652B3 /* LogFilter.swift */,
				3B60148E1C24C073002652B3 /* LogFormatter.swift */,
				3B60148F1C24C073002652B3 /* LogReceptacle.swift */,
				3B6014901C24C073002652B3 /* LogRecorder.swift */,
				3B6014921C24C073002652B3 /* LogSeverity.swift */,
			);
			path = Sources;
			sourceTree = "<group>";
		};
		3BACAC021BA9BB88009E7A3E /* Tests */ = {
			isa = PBXGroup;
			children = (
				3B515C031D6E745F0068A72B /* LoggingTests.swift */,
				3BACAC031BA9BB88009E7A3E /* LogSeverityTests.swift */,
			);
			path = Tests;
			sourceTree = "<group>";
		};
		3BB043C11C3B275C005C940A /* Formatters */ = {
			isa = PBXGroup;
			children = (
				3B7C1AC11C3B2F6E00DE72C4 /* CallingThreadLogFormatter.swift */,
				3BB043CD1C3B282A005C940A /* CallSiteLogFormatter.swift */,
				3BF4CF751C3B306100B3D0A8 /* ColorizingLogFormatter.swift */,
				3BF4CF7D1C3B307D00B3D0A8 /* ConcatenatingLogFormatter.swift */,
				3BCAFEC51C3B2884006D706B /* DelimiterLogFormatter.swift */,
				3B45ADAF1C3B315200C3856B /* FieldBasedLogFormatter.swift */,
				3B698C4C1C3B291C0033B400 /* LiteralLogFormatter.swift */,
				3BDD486C1C3D974300B382F0 /* ParsableLogFormatter.swift */,
				3B7C1AB91C3B2F2600DE72C4 /* PayloadLogFormatter.swift */,
				3BDD486D1C3D974300B382F0 /* ReadableLogFormatter.swift */,
				3B71B3161C3B2FB600C23333 /* SeverityLogFormatter.swift */,
				3B1F36661C3B301B0059B9B0 /* StackFrameLogFormatter.swift */,
				3BD91A391C3B31A300E4B066 /* StandardLogFormatter.swift */,
				3BB043C81C3B27FF005C940A /* TimestampLogFormatter.swift */,
				3BA7358D1C3B3282008D8833 /* XcodeLogFormatter.swift */,
			);
			name = Formatters;
			sourceTree = "<group>";
		};
		3BB043C51C3B276F005C940A /* Recorders */ = {
			isa = PBXGroup;
			children = (
				3B6014801C24C073002652B3 /* ASLLogRecorder.swift */,
				3B6014881C24C073002652B3 /* FileLogRecorder.swift */,
				3B6014911C24C073002652B3 /* LogRecorderBase.swift */,
				3B6014841C24C073002652B3 /* RotatingLogFileRecorder.swift */,
				3B9C82131C348F3C00E2442E /* StandardOutputLogRecorder.swift */,
			);
			name = Recorders;
			sourceTree = "<group>";
		};
		3BB043C61C3B2776005C940A /* Configurations */ = {
			isa = PBXGroup;
			children = (
				3B6014861C24C073002652B3 /* BasicLogConfiguration.swift */,
				3B525E411C35CBC90078A4C6 /* RotatingLogFileConfiguration.swift */,
				3B8C42151C3591C3009D3C1E /* XcodeLogConfiguration.swift */,
			);
			name = Configurations;
			sourceTree = "<group>";
		};
		3BB043C71C3B2783005C940A /* TextColorization */ = {
			isa = PBXGroup;
			children = (
				3B6014811C24C073002652B3 /* Color.swift */,
				3B6014831C24C073002652B3 /* ColorTable.swift */,
				3B6014851C24C073002652B3 /* DefaultColorTable.swift */,
				3B6014821C24C073002652B3 /* TextColorizer.swift */,
				3B6014941C24C073002652B3 /* XcodeColorsTextColorizer.swift */,
			);
			name = TextColorization;
			sourceTree = "<group>";
		};
		3BCBACE11BA369AD007F1C90 = {
			isa = PBXGroup;
			children = (
				3B60147F1C24C073002652B3 /* Sources */,
				3B09A4D71BA9BC6A007406D1 /* Libraries */,
				3BACAC021BA9BB88009E7A3E /* Tests */,
				3B00E4B91BA36B840011486D /* BuildControl */,
				3B00E55E1BA3782D0011486D /* Products */,
			);
			sourceTree = "<group>";
		};
/* End PBXGroup section */

/* Begin PBXHeadersBuildPhase section */
		3B00E55A1BA3782D0011486D /* Headers */ = {
			isa = PBXHeadersBuildPhase;
			buildActionMask = 2147483647;
			files = (
			);
			runOnlyForDeploymentPostprocessing = 0;
		};
		3B00E5791BA379830011486D /* Headers */ = {
			isa = PBXHeadersBuildPhase;
			buildActionMask = 2147483647;
			files = (
			);
			runOnlyForDeploymentPostprocessing = 0;
		};
		3B00E5971BA37A420011486D /* Headers */ = {
			isa = PBXHeadersBuildPhase;
			buildActionMask = 2147483647;
			files = (
			);
			runOnlyForDeploymentPostprocessing = 0;
		};
		3B78C6CB1BA7634E00173EAC /* Headers */ = {
			isa = PBXHeadersBuildPhase;
			buildActionMask = 2147483647;
			files = (
			);
			runOnlyForDeploymentPostprocessing = 0;
		};
/* End PBXHeadersBuildPhase section */

/* Begin PBXNativeTarget section */
		3B00E55C1BA3782D0011486D /* CleanroomLogger-iOS */ = {
			isa = PBXNativeTarget;
			buildConfigurationList = 3B00E5731BA3782D0011486D /* Build configuration list for PBXNativeTarget "CleanroomLogger-iOS" */;
			buildPhases = (
				3B00E5581BA3782D0011486D /* Sources */,
				3B00E5591BA3782D0011486D /* Frameworks */,
				3B00E55A1BA3782D0011486D /* Headers */,
				3B00E55B1BA3782D0011486D /* Resources */,
			);
			buildRules = (
			);
			dependencies = (
				3B09A4FB1BA9BD01007406D1 /* PBXTargetDependency */,
			);
			name = "CleanroomLogger-iOS";
			productName = "CleanroomLogger-iOS";
			productReference = 3B00E55D1BA3782D0011486D /* CleanroomLogger.framework */;
			productType = "com.apple.product-type.framework";
		};
		3B00E5661BA3782D0011486D /* CleanroomLoggerUnitTests-iOS */ = {
			isa = PBXNativeTarget;
			buildConfigurationList = 3B00E5741BA3782D0011486D /* Build configuration list for PBXNativeTarget "CleanroomLoggerUnitTests-iOS" */;
			buildPhases = (
				3B00E5631BA3782D0011486D /* Sources */,
				3B00E5641BA3782D0011486D /* Frameworks */,
				3B00E5651BA3782D0011486D /* Resources */,
			);
			buildRules = (
			);
			dependencies = (
				3B00E56A1BA3782D0011486D /* PBXTargetDependency */,
			);
			name = "CleanroomLoggerUnitTests-iOS";
			productName = "CleanroomLogger-iOSTests";
			productReference = 3B00E5671BA3782D0011486D /* CleanroomLoggerUnitTests.xctest */;
			productType = "com.apple.product-type.bundle.unit-test";
		};
		3B00E57B1BA379830011486D /* CleanroomLogger-OSX */ = {
			isa = PBXNativeTarget;
			buildConfigurationList = 3B00E58D1BA379830011486D /* Build configuration list for PBXNativeTarget "CleanroomLogger-OSX" */;
			buildPhases = (
				3B00E5771BA379830011486D /* Sources */,
				3B00E5781BA379830011486D /* Frameworks */,
				3B00E5791BA379830011486D /* Headers */,
				3B00E57A1BA379830011486D /* Resources */,
			);
			buildRules = (
			);
			dependencies = (
				3B09A4F91BA9BCFB007406D1 /* PBXTargetDependency */,
			);
			name = "CleanroomLogger-OSX";
			productName = "CleanroomLogger-OSX";
			productReference = 3B00E57C1BA379830011486D /* CleanroomLogger.framework */;
			productType = "com.apple.product-type.framework";
		};
		3B00E5841BA379830011486D /* CleanroomLoggerUnitTests-OSX */ = {
			isa = PBXNativeTarget;
			buildConfigurationList = 3B00E5901BA379830011486D /* Build configuration list for PBXNativeTarget "CleanroomLoggerUnitTests-OSX" */;
			buildPhases = (
				3B00E5811BA379830011486D /* Sources */,
				3B00E5821BA379830011486D /* Frameworks */,
				3B00E5831BA379830011486D /* Resources */,
			);
			buildRules = (
			);
			dependencies = (
				3B00E5881BA379830011486D /* PBXTargetDependency */,
			);
			name = "CleanroomLoggerUnitTests-OSX";
			productName = "CleanroomLogger-OSXTests";
			productReference = 3B00E5851BA379830011486D /* CleanroomLoggerUnitTests.xctest */;
			productType = "com.apple.product-type.bundle.unit-test";
		};
		3B00E5991BA37A420011486D /* CleanroomLogger-tvOS */ = {
			isa = PBXNativeTarget;
			buildConfigurationList = 3B00E5AB1BA37A420011486D /* Build configuration list for PBXNativeTarget "CleanroomLogger-tvOS" */;
			buildPhases = (
				3B00E5951BA37A420011486D /* Sources */,
				3B00E5961BA37A420011486D /* Frameworks */,
				3B00E5971BA37A420011486D /* Headers */,
				3B00E5981BA37A420011486D /* Resources */,
			);
			buildRules = (
			);
			dependencies = (
				3B09A4F71BA9BCF5007406D1 /* PBXTargetDependency */,
			);
			name = "CleanroomLogger-tvOS";
			productName = "CleanroomLogger-tvOS";
			productReference = 3B00E59A1BA37A420011486D /* CleanroomLogger.framework */;
			productType = "com.apple.product-type.framework";
		};
		3B00E5A21BA37A420011486D /* CleanroomLoggerUnitTests-tvOS */ = {
			isa = PBXNativeTarget;
			buildConfigurationList = 3B00E5AE1BA37A420011486D /* Build configuration list for PBXNativeTarget "CleanroomLoggerUnitTests-tvOS" */;
			buildPhases = (
				3B00E59F1BA37A420011486D /* Sources */,
				3B00E5A01BA37A420011486D /* Frameworks */,
				3B00E5A11BA37A420011486D /* Resources */,
			);
			buildRules = (
			);
			dependencies = (
				3B00E5A61BA37A420011486D /* PBXTargetDependency */,
			);
			name = "CleanroomLoggerUnitTests-tvOS";
			productName = "CleanroomLogger-tvOSTests";
			productReference = 3B00E5A31BA37A420011486D /* CleanroomLoggerUnitTests.xctest */;
			productType = "com.apple.product-type.bundle.unit-test";
		};
		3B78C6CD1BA7634E00173EAC /* CleanroomLogger-watchOS */ = {
			isa = PBXNativeTarget;
			buildConfigurationList = 3B78C6D31BA7634E00173EAC /* Build configuration list for PBXNativeTarget "CleanroomLogger-watchOS" */;
			buildPhases = (
				3B78C6C91BA7634E00173EAC /* Sources */,
				3B78C6CA1BA7634E00173EAC /* Frameworks */,
				3B78C6CB1BA7634E00173EAC /* Headers */,
				3B78C6CC1BA7634E00173EAC /* Resources */,
			);
			buildRules = (
			);
			dependencies = (
				3B09A4F51BA9BCED007406D1 /* PBXTargetDependency */,
			);
			name = "CleanroomLogger-watchOS";
			productName = "CleanroomLogger-watchOS";
			productReference = 3B78C6CE1BA7634E00173EAC /* CleanroomLogger.framework */;
			productType = "com.apple.product-type.framework";
		};
/* End PBXNativeTarget section */

/* Begin PBXProject section */
		3BCBACE21BA369AD007F1C90 /* Project object */ = {
			isa = PBXProject;
			attributes = {
<<<<<<< HEAD
				LastUpgradeCheck = 0800;
=======
				LastUpgradeCheck = 0730;
>>>>>>> db5d1b6c
				TargetAttributes = {
					3B00E55C1BA3782D0011486D = {
						CreatedOnToolsVersion = 7.1;
						LastSwiftMigration = 0800;
					};
					3B00E5661BA3782D0011486D = {
						CreatedOnToolsVersion = 7.1;
						LastSwiftMigration = 0800;
					};
					3B00E57B1BA379830011486D = {
						CreatedOnToolsVersion = 7.1;
						LastSwiftMigration = 0800;
					};
					3B00E5841BA379830011486D = {
						CreatedOnToolsVersion = 7.1;
						LastSwiftMigration = 0800;
					};
					3B00E5991BA37A420011486D = {
						CreatedOnToolsVersion = 7.1;
						LastSwiftMigration = 0800;
					};
					3B00E5A21BA37A420011486D = {
						CreatedOnToolsVersion = 7.1;
						LastSwiftMigration = 0800;
					};
					3B78C6CD1BA7634E00173EAC = {
						CreatedOnToolsVersion = 7.1;
						LastSwiftMigration = 0800;
					};
				};
			};
			buildConfigurationList = 3BCBACE51BA369AD007F1C90 /* Build configuration list for PBXProject "CleanroomLogger" */;
			compatibilityVersion = "Xcode 3.2";
			developmentRegion = English;
			hasScannedForEncodings = 0;
			knownRegions = (
				en,
			);
			mainGroup = 3BCBACE11BA369AD007F1C90;
			productRefGroup = 3B00E55E1BA3782D0011486D /* Products */;
			projectDirPath = "";
			projectReferences = (
				{
					ProductGroup = 3B09A4D91BA9BCB7007406D1 /* Products */;
					ProjectRef = 3B09A4D81BA9BCB7007406D1 /* CleanroomASL.xcodeproj */;
				},
			);
			projectRoot = "";
			targets = (
				3B00E55C1BA3782D0011486D /* CleanroomLogger-iOS */,
				3B00E57B1BA379830011486D /* CleanroomLogger-OSX */,
				3B00E5991BA37A420011486D /* CleanroomLogger-tvOS */,
				3B78C6CD1BA7634E00173EAC /* CleanroomLogger-watchOS */,
				3B00E5661BA3782D0011486D /* CleanroomLoggerUnitTests-iOS */,
				3B00E5841BA379830011486D /* CleanroomLoggerUnitTests-OSX */,
				3B00E5A21BA37A420011486D /* CleanroomLoggerUnitTests-tvOS */,
			);
		};
/* End PBXProject section */

/* Begin PBXReferenceProxy section */
		3B09A4E31BA9BCB7007406D1 /* CleanroomASL.framework */ = {
			isa = PBXReferenceProxy;
			fileType = wrapper.framework;
			path = CleanroomASL.framework;
			remoteRef = 3B09A4E21BA9BCB7007406D1 /* PBXContainerItemProxy */;
			sourceTree = BUILT_PRODUCTS_DIR;
		};
		3B09A4E51BA9BCB7007406D1 /* CleanroomASL.framework */ = {
			isa = PBXReferenceProxy;
			fileType = wrapper.framework;
			path = CleanroomASL.framework;
			remoteRef = 3B09A4E41BA9BCB7007406D1 /* PBXContainerItemProxy */;
			sourceTree = BUILT_PRODUCTS_DIR;
		};
		3B09A4E71BA9BCB7007406D1 /* CleanroomASL.framework */ = {
			isa = PBXReferenceProxy;
			fileType = wrapper.framework;
			path = CleanroomASL.framework;
			remoteRef = 3B09A4E61BA9BCB7007406D1 /* PBXContainerItemProxy */;
			sourceTree = BUILT_PRODUCTS_DIR;
		};
		3B09A4E91BA9BCB7007406D1 /* CleanroomASL.framework */ = {
			isa = PBXReferenceProxy;
			fileType = wrapper.framework;
			path = CleanroomASL.framework;
			remoteRef = 3B09A4E81BA9BCB7007406D1 /* PBXContainerItemProxy */;
			sourceTree = BUILT_PRODUCTS_DIR;
		};
		3B09A4EB1BA9BCB7007406D1 /* CleanroomASLUnitTests.xctest */ = {
			isa = PBXReferenceProxy;
			fileType = wrapper.cfbundle;
			path = CleanroomASLUnitTests.xctest;
			remoteRef = 3B09A4EA1BA9BCB7007406D1 /* PBXContainerItemProxy */;
			sourceTree = BUILT_PRODUCTS_DIR;
		};
		3B09A4ED1BA9BCB7007406D1 /* CleanroomASLUnitTests.xctest */ = {
			isa = PBXReferenceProxy;
			fileType = wrapper.cfbundle;
			path = CleanroomASLUnitTests.xctest;
			remoteRef = 3B09A4EC1BA9BCB7007406D1 /* PBXContainerItemProxy */;
			sourceTree = BUILT_PRODUCTS_DIR;
		};
		3B09A4EF1BA9BCB7007406D1 /* CleanroomASLUnitTests.xctest */ = {
			isa = PBXReferenceProxy;
			fileType = wrapper.cfbundle;
			path = CleanroomASLUnitTests.xctest;
			remoteRef = 3B09A4EE1BA9BCB7007406D1 /* PBXContainerItemProxy */;
			sourceTree = BUILT_PRODUCTS_DIR;
		};
/* End PBXReferenceProxy section */

/* Begin PBXResourcesBuildPhase section */
		3B00E55B1BA3782D0011486D /* Resources */ = {
			isa = PBXResourcesBuildPhase;
			buildActionMask = 2147483647;
			files = (
			);
			runOnlyForDeploymentPostprocessing = 0;
		};
		3B00E5651BA3782D0011486D /* Resources */ = {
			isa = PBXResourcesBuildPhase;
			buildActionMask = 2147483647;
			files = (
			);
			runOnlyForDeploymentPostprocessing = 0;
		};
		3B00E57A1BA379830011486D /* Resources */ = {
			isa = PBXResourcesBuildPhase;
			buildActionMask = 2147483647;
			files = (
			);
			runOnlyForDeploymentPostprocessing = 0;
		};
		3B00E5831BA379830011486D /* Resources */ = {
			isa = PBXResourcesBuildPhase;
			buildActionMask = 2147483647;
			files = (
			);
			runOnlyForDeploymentPostprocessing = 0;
		};
		3B00E5981BA37A420011486D /* Resources */ = {
			isa = PBXResourcesBuildPhase;
			buildActionMask = 2147483647;
			files = (
			);
			runOnlyForDeploymentPostprocessing = 0;
		};
		3B00E5A11BA37A420011486D /* Resources */ = {
			isa = PBXResourcesBuildPhase;
			buildActionMask = 2147483647;
			files = (
			);
			runOnlyForDeploymentPostprocessing = 0;
		};
		3B78C6CC1BA7634E00173EAC /* Resources */ = {
			isa = PBXResourcesBuildPhase;
			buildActionMask = 2147483647;
			files = (
			);
			runOnlyForDeploymentPostprocessing = 0;
		};
/* End PBXResourcesBuildPhase section */

/* Begin PBXSourcesBuildPhase section */
		3B00E5581BA3782D0011486D /* Sources */ = {
			isa = PBXSourcesBuildPhase;
			buildActionMask = 2147483647;
			files = (
				3BA7358E1C3B3282008D8833 /* XcodeLogFormatter.swift in Sources */,
				3BDD486E1C3D974300B382F0 /* ParsableLogFormatter.swift in Sources */,
				3B71B3171C3B2FB600C23333 /* SeverityLogFormatter.swift in Sources */,
				3BB043C91C3B27FF005C940A /* TimestampLogFormatter.swift in Sources */,
				3B6014951C24C073002652B3 /* ASLLogRecorder.swift in Sources */,
				3B6014D51C24C073002652B3 /* LogRecorder.swift in Sources */,
				3BB043CE1C3B282A005C940A /* CallSiteLogFormatter.swift in Sources */,
				3B6014A51C24C073002652B3 /* RotatingLogFileRecorder.swift in Sources */,
				3B525E421C35CBC90078A4C6 /* RotatingLogFileConfiguration.swift in Sources */,
				3BCAFEC61C3B2884006D706B /* DelimiterLogFormatter.swift in Sources */,
				3B45ADB01C3B315200C3856B /* FieldBasedLogFormatter.swift in Sources */,
				3B6014D91C24C073002652B3 /* LogRecorderBase.swift in Sources */,
				3B7C1ABA1C3B2F2600DE72C4 /* PayloadLogFormatter.swift in Sources */,
				3B6014B91C24C073002652B3 /* Log.swift in Sources */,
				3B6014BD1C24C073002652B3 /* LogChannel.swift in Sources */,
				3B7C1AC21C3B2F6E00DE72C4 /* CallingThreadLogFormatter.swift in Sources */,
				3BF4CF761C3B306100B3D0A8 /* ColorizingLogFormatter.swift in Sources */,
				3B6014A91C24C073002652B3 /* DefaultColorTable.swift in Sources */,
				3B6014AD1C24C073002652B3 /* BasicLogConfiguration.swift in Sources */,
				3BF4CF7E1C3B307D00B3D0A8 /* ConcatenatingLogFormatter.swift in Sources */,
				3B6014B51C24C073002652B3 /* FileLogRecorder.swift in Sources */,
				3B6014C11C24C073002652B3 /* LogConfiguration.swift in Sources */,
				3BD91A3A1C3B31A300E4B066 /* StandardLogFormatter.swift in Sources */,
				3B9C82141C348F3C00E2442E /* StandardOutputLogRecorder.swift in Sources */,
				3B6014D11C24C073002652B3 /* LogReceptacle.swift in Sources */,
				3B6014991C24C073002652B3 /* Color.swift in Sources */,
				3B6014C51C24C073002652B3 /* LogEntry.swift in Sources */,
				3B6014A11C24C073002652B3 /* ColorTable.swift in Sources */,
				3B6014CD1C24C073002652B3 /* LogFormatter.swift in Sources */,
				3B1F36671C3B301B0059B9B0 /* StackFrameLogFormatter.swift in Sources */,
				3B6014DD1C24C073002652B3 /* LogSeverity.swift in Sources */,
				3B6014E51C24C073002652B3 /* XcodeColorsTextColorizer.swift in Sources */,
				3BDD48721C3D974300B382F0 /* ReadableLogFormatter.swift in Sources */,
				3B60149D1C24C073002652B3 /* TextColorizer.swift in Sources */,
				3B698C4D1C3B291C0033B400 /* LiteralLogFormatter.swift in Sources */,
				3B6014C91C24C073002652B3 /* LogFilter.swift in Sources */,
				3B8C42161C3591C3009D3C1E /* XcodeLogConfiguration.swift in Sources */,
			);
			runOnlyForDeploymentPostprocessing = 0;
		};
		3B00E5631BA3782D0011486D /* Sources */ = {
			isa = PBXSourcesBuildPhase;
			buildActionMask = 2147483647;
			files = (
				3BACAC041BA9BB88009E7A3E /* LogSeverityTests.swift in Sources */,
				3B515C041D6E745F0068A72B /* LoggingTests.swift in Sources */,
			);
			runOnlyForDeploymentPostprocessing = 0;
		};
		3B00E5771BA379830011486D /* Sources */ = {
			isa = PBXSourcesBuildPhase;
			buildActionMask = 2147483647;
			files = (
				3BA7358F1C3B3282008D8833 /* XcodeLogFormatter.swift in Sources */,
				3BDD486F1C3D974300B382F0 /* ParsableLogFormatter.swift in Sources */,
				3B71B3181C3B2FB600C23333 /* SeverityLogFormatter.swift in Sources */,
				3BB043CA1C3B27FF005C940A /* TimestampLogFormatter.swift in Sources */,
				3B6014961C24C073002652B3 /* ASLLogRecorder.swift in Sources */,
				3B6014D61C24C073002652B3 /* LogRecorder.swift in Sources */,
				3BB043CF1C3B282A005C940A /* CallSiteLogFormatter.swift in Sources */,
				3B6014A61C24C073002652B3 /* RotatingLogFileRecorder.swift in Sources */,
				3B525E431C35CBC90078A4C6 /* RotatingLogFileConfiguration.swift in Sources */,
				3BCAFEC71C3B2884006D706B /* DelimiterLogFormatter.swift in Sources */,
				3B45ADB11C3B315200C3856B /* FieldBasedLogFormatter.swift in Sources */,
				3B6014DA1C24C073002652B3 /* LogRecorderBase.swift in Sources */,
				3B7C1ABB1C3B2F2600DE72C4 /* PayloadLogFormatter.swift in Sources */,
				3B6014BA1C24C073002652B3 /* Log.swift in Sources */,
				3B6014BE1C24C073002652B3 /* LogChannel.swift in Sources */,
				3B7C1AC31C3B2F6E00DE72C4 /* CallingThreadLogFormatter.swift in Sources */,
				3BF4CF771C3B306100B3D0A8 /* ColorizingLogFormatter.swift in Sources */,
				3B6014AA1C24C073002652B3 /* DefaultColorTable.swift in Sources */,
				3B6014AE1C24C073002652B3 /* BasicLogConfiguration.swift in Sources */,
				3BF4CF7F1C3B307D00B3D0A8 /* ConcatenatingLogFormatter.swift in Sources */,
				3B6014B61C24C073002652B3 /* FileLogRecorder.swift in Sources */,
				3B6014C21C24C073002652B3 /* LogConfiguration.swift in Sources */,
				3BD91A3B1C3B31A300E4B066 /* StandardLogFormatter.swift in Sources */,
				3B9C82151C348F3C00E2442E /* StandardOutputLogRecorder.swift in Sources */,
				3B6014D21C24C073002652B3 /* LogReceptacle.swift in Sources */,
				3B60149A1C24C073002652B3 /* Color.swift in Sources */,
				3B6014C61C24C073002652B3 /* LogEntry.swift in Sources */,
				3B6014A21C24C073002652B3 /* ColorTable.swift in Sources */,
				3B6014CE1C24C073002652B3 /* LogFormatter.swift in Sources */,
				3B1F36681C3B301B0059B9B0 /* StackFrameLogFormatter.swift in Sources */,
				3B6014DE1C24C073002652B3 /* LogSeverity.swift in Sources */,
				3B6014E61C24C073002652B3 /* XcodeColorsTextColorizer.swift in Sources */,
				3BDD48731C3D974300B382F0 /* ReadableLogFormatter.swift in Sources */,
				3B60149E1C24C073002652B3 /* TextColorizer.swift in Sources */,
				3B698C4E1C3B291C0033B400 /* LiteralLogFormatter.swift in Sources */,
				3B6014CA1C24C073002652B3 /* LogFilter.swift in Sources */,
				3B8C42171C3591C3009D3C1E /* XcodeLogConfiguration.swift in Sources */,
			);
			runOnlyForDeploymentPostprocessing = 0;
		};
		3B00E5811BA379830011486D /* Sources */ = {
			isa = PBXSourcesBuildPhase;
			buildActionMask = 2147483647;
			files = (
				3BACAC051BA9BB88009E7A3E /* LogSeverityTests.swift in Sources */,
				3B515C051D6E745F0068A72B /* LoggingTests.swift in Sources */,
			);
			runOnlyForDeploymentPostprocessing = 0;
		};
		3B00E5951BA37A420011486D /* Sources */ = {
			isa = PBXSourcesBuildPhase;
			buildActionMask = 2147483647;
			files = (
				3BA735901C3B3282008D8833 /* XcodeLogFormatter.swift in Sources */,
				3BDD48701C3D974300B382F0 /* ParsableLogFormatter.swift in Sources */,
				3B71B3191C3B2FB600C23333 /* SeverityLogFormatter.swift in Sources */,
				3BB043CB1C3B27FF005C940A /* TimestampLogFormatter.swift in Sources */,
				3B6014971C24C073002652B3 /* ASLLogRecorder.swift in Sources */,
				3B6014D71C24C073002652B3 /* LogRecorder.swift in Sources */,
				3BB043D01C3B282A005C940A /* CallSiteLogFormatter.swift in Sources */,
				3B6014A71C24C073002652B3 /* RotatingLogFileRecorder.swift in Sources */,
				3B525E441C35CBC90078A4C6 /* RotatingLogFileConfiguration.swift in Sources */,
				3BCAFEC81C3B2884006D706B /* DelimiterLogFormatter.swift in Sources */,
				3B45ADB21C3B315200C3856B /* FieldBasedLogFormatter.swift in Sources */,
				3B6014DB1C24C073002652B3 /* LogRecorderBase.swift in Sources */,
				3B7C1ABC1C3B2F2600DE72C4 /* PayloadLogFormatter.swift in Sources */,
				3B6014BB1C24C073002652B3 /* Log.swift in Sources */,
				3B6014BF1C24C073002652B3 /* LogChannel.swift in Sources */,
				3B7C1AC41C3B2F6E00DE72C4 /* CallingThreadLogFormatter.swift in Sources */,
				3BF4CF781C3B306100B3D0A8 /* ColorizingLogFormatter.swift in Sources */,
				3B6014AB1C24C073002652B3 /* DefaultColorTable.swift in Sources */,
				3B6014AF1C24C073002652B3 /* BasicLogConfiguration.swift in Sources */,
				3BF4CF801C3B307D00B3D0A8 /* ConcatenatingLogFormatter.swift in Sources */,
				3B6014B71C24C073002652B3 /* FileLogRecorder.swift in Sources */,
				3B6014C31C24C073002652B3 /* LogConfiguration.swift in Sources */,
				3BD91A3C1C3B31A300E4B066 /* StandardLogFormatter.swift in Sources */,
				3B9C82161C348F3C00E2442E /* StandardOutputLogRecorder.swift in Sources */,
				3B6014D31C24C073002652B3 /* LogReceptacle.swift in Sources */,
				3B60149B1C24C073002652B3 /* Color.swift in Sources */,
				3B6014C71C24C073002652B3 /* LogEntry.swift in Sources */,
				3B6014A31C24C073002652B3 /* ColorTable.swift in Sources */,
				3B6014CF1C24C073002652B3 /* LogFormatter.swift in Sources */,
				3B1F36691C3B301B0059B9B0 /* StackFrameLogFormatter.swift in Sources */,
				3B6014DF1C24C073002652B3 /* LogSeverity.swift in Sources */,
				3B6014E71C24C073002652B3 /* XcodeColorsTextColorizer.swift in Sources */,
				3BDD48741C3D974300B382F0 /* ReadableLogFormatter.swift in Sources */,
				3B60149F1C24C073002652B3 /* TextColorizer.swift in Sources */,
				3B698C4F1C3B291C0033B400 /* LiteralLogFormatter.swift in Sources */,
				3B6014CB1C24C073002652B3 /* LogFilter.swift in Sources */,
				3B8C42181C3591C3009D3C1E /* XcodeLogConfiguration.swift in Sources */,
			);
			runOnlyForDeploymentPostprocessing = 0;
		};
		3B00E59F1BA37A420011486D /* Sources */ = {
			isa = PBXSourcesBuildPhase;
			buildActionMask = 2147483647;
			files = (
				3BACAC061BA9BB88009E7A3E /* LogSeverityTests.swift in Sources */,
				3B515C061D6E745F0068A72B /* LoggingTests.swift in Sources */,
			);
			runOnlyForDeploymentPostprocessing = 0;
		};
		3B78C6C91BA7634E00173EAC /* Sources */ = {
			isa = PBXSourcesBuildPhase;
			buildActionMask = 2147483647;
			files = (
				3BA735911C3B3282008D8833 /* XcodeLogFormatter.swift in Sources */,
				3BDD48711C3D974300B382F0 /* ParsableLogFormatter.swift in Sources */,
				3B71B31A1C3B2FB600C23333 /* SeverityLogFormatter.swift in Sources */,
				3BB043CC1C3B27FF005C940A /* TimestampLogFormatter.swift in Sources */,
				3B6014981C24C073002652B3 /* ASLLogRecorder.swift in Sources */,
				3B6014D81C24C073002652B3 /* LogRecorder.swift in Sources */,
				3BB043D11C3B282A005C940A /* CallSiteLogFormatter.swift in Sources */,
				3B6014A81C24C073002652B3 /* RotatingLogFileRecorder.swift in Sources */,
				3B525E451C35CBC90078A4C6 /* RotatingLogFileConfiguration.swift in Sources */,
				3BCAFEC91C3B2884006D706B /* DelimiterLogFormatter.swift in Sources */,
				3B45ADB31C3B315200C3856B /* FieldBasedLogFormatter.swift in Sources */,
				3B6014DC1C24C073002652B3 /* LogRecorderBase.swift in Sources */,
				3B7C1ABD1C3B2F2600DE72C4 /* PayloadLogFormatter.swift in Sources */,
				3B6014BC1C24C073002652B3 /* Log.swift in Sources */,
				3B6014C01C24C073002652B3 /* LogChannel.swift in Sources */,
				3B7C1AC51C3B2F6E00DE72C4 /* CallingThreadLogFormatter.swift in Sources */,
				3BF4CF791C3B306100B3D0A8 /* ColorizingLogFormatter.swift in Sources */,
				3B6014AC1C24C073002652B3 /* DefaultColorTable.swift in Sources */,
				3B6014B01C24C073002652B3 /* BasicLogConfiguration.swift in Sources */,
				3BF4CF811C3B307D00B3D0A8 /* ConcatenatingLogFormatter.swift in Sources */,
				3B6014B81C24C073002652B3 /* FileLogRecorder.swift in Sources */,
				3B6014C41C24C073002652B3 /* LogConfiguration.swift in Sources */,
				3BD91A3D1C3B31A300E4B066 /* StandardLogFormatter.swift in Sources */,
				3B9C82171C348F3C00E2442E /* StandardOutputLogRecorder.swift in Sources */,
				3B6014D41C24C073002652B3 /* LogReceptacle.swift in Sources */,
				3B60149C1C24C073002652B3 /* Color.swift in Sources */,
				3B6014C81C24C073002652B3 /* LogEntry.swift in Sources */,
				3B6014A41C24C073002652B3 /* ColorTable.swift in Sources */,
				3B6014D01C24C073002652B3 /* LogFormatter.swift in Sources */,
				3B1F366A1C3B301B0059B9B0 /* StackFrameLogFormatter.swift in Sources */,
				3B6014E01C24C073002652B3 /* LogSeverity.swift in Sources */,
				3B6014E81C24C073002652B3 /* XcodeColorsTextColorizer.swift in Sources */,
				3BDD48751C3D974300B382F0 /* ReadableLogFormatter.swift in Sources */,
				3B6014A01C24C073002652B3 /* TextColorizer.swift in Sources */,
				3B698C501C3B291C0033B400 /* LiteralLogFormatter.swift in Sources */,
				3B6014CC1C24C073002652B3 /* LogFilter.swift in Sources */,
				3B8C42191C3591C3009D3C1E /* XcodeLogConfiguration.swift in Sources */,
			);
			runOnlyForDeploymentPostprocessing = 0;
		};
/* End PBXSourcesBuildPhase section */

/* Begin PBXTargetDependency section */
		3B00E56A1BA3782D0011486D /* PBXTargetDependency */ = {
			isa = PBXTargetDependency;
			target = 3B00E55C1BA3782D0011486D /* CleanroomLogger-iOS */;
			targetProxy = 3B00E5691BA3782D0011486D /* PBXContainerItemProxy */;
		};
		3B00E5881BA379830011486D /* PBXTargetDependency */ = {
			isa = PBXTargetDependency;
			target = 3B00E57B1BA379830011486D /* CleanroomLogger-OSX */;
			targetProxy = 3B00E5871BA379830011486D /* PBXContainerItemProxy */;
		};
		3B00E5A61BA37A420011486D /* PBXTargetDependency */ = {
			isa = PBXTargetDependency;
			target = 3B00E5991BA37A420011486D /* CleanroomLogger-tvOS */;
			targetProxy = 3B00E5A51BA37A420011486D /* PBXContainerItemProxy */;
		};
		3B09A4F51BA9BCED007406D1 /* PBXTargetDependency */ = {
			isa = PBXTargetDependency;
			name = "CleanroomASL-watchOS";
			targetProxy = 3B09A4F41BA9BCED007406D1 /* PBXContainerItemProxy */;
		};
		3B09A4F71BA9BCF5007406D1 /* PBXTargetDependency */ = {
			isa = PBXTargetDependency;
			name = "CleanroomASL-tvOS";
			targetProxy = 3B09A4F61BA9BCF5007406D1 /* PBXContainerItemProxy */;
		};
		3B09A4F91BA9BCFB007406D1 /* PBXTargetDependency */ = {
			isa = PBXTargetDependency;
			name = "CleanroomASL-OSX";
			targetProxy = 3B09A4F81BA9BCFB007406D1 /* PBXContainerItemProxy */;
		};
		3B09A4FB1BA9BD01007406D1 /* PBXTargetDependency */ = {
			isa = PBXTargetDependency;
			name = "CleanroomASL-iOS";
			targetProxy = 3B09A4FA1BA9BD01007406D1 /* PBXContainerItemProxy */;
		};
/* End PBXTargetDependency section */

/* Begin XCBuildConfiguration section */
		3B00E56F1BA3782D0011486D /* Debug */ = {
			isa = XCBuildConfiguration;
			baseConfigurationReference = 3B38DBD01BA76428000986DF /* Debug-iOS.xcconfig */;
			buildSettings = {
				ALWAYS_SEARCH_USER_PATHS = NO;
				CLANG_CXX_LANGUAGE_STANDARD = "gnu++0x";
				CLANG_CXX_LIBRARY = "libc++";
				CLANG_ENABLE_MODULES = YES;
				CLANG_ENABLE_OBJC_ARC = YES;
				CLANG_WARN_BOOL_CONVERSION = YES;
				CLANG_WARN_CONSTANT_CONVERSION = YES;
				CLANG_WARN_DIRECT_OBJC_ISA_USAGE = YES_ERROR;
				CLANG_WARN_EMPTY_BODY = YES;
				CLANG_WARN_ENUM_CONVERSION = YES;
				CLANG_WARN_INT_CONVERSION = YES;
				CLANG_WARN_OBJC_ROOT_CLASS = YES_ERROR;
				CLANG_WARN_UNREACHABLE_CODE = YES;
				CLANG_WARN__DUPLICATE_METHOD_MATCH = YES;
				"CODE_SIGN_IDENTITY[sdk=iphoneos*]" = "";
				COPY_PHASE_STRIP = NO;
				DEBUG_INFORMATION_FORMAT = dwarf;
				DEFINES_MODULE = YES;
				DYLIB_INSTALL_NAME_BASE = "@rpath";
				ENABLE_STRICT_OBJC_MSGSEND = YES;
				ENABLE_TESTABILITY = YES;
				GCC_C_LANGUAGE_STANDARD = gnu99;
				GCC_DYNAMIC_NO_PIC = NO;
				GCC_NO_COMMON_BLOCKS = YES;
				GCC_PREPROCESSOR_DEFINITIONS = (
					"DEBUG=1",
					"$(inherited)",
				);
				GCC_WARN_64_TO_32_BIT_CONVERSION = YES;
				GCC_WARN_ABOUT_RETURN_TYPE = YES_ERROR;
				GCC_WARN_UNDECLARED_SELECTOR = YES;
				GCC_WARN_UNINITIALIZED_AUTOS = YES_AGGRESSIVE;
				GCC_WARN_UNUSED_FUNCTION = YES;
				GCC_WARN_UNUSED_VARIABLE = YES;
				INSTALL_PATH = "$(LOCAL_LIBRARY_DIR)/Frameworks";
				LD_RUNPATH_SEARCH_PATHS = "$(inherited) @executable_path/Frameworks @loader_path/Frameworks";
				MTL_ENABLE_DEBUG_INFO = YES;
				SKIP_INSTALL = YES;
				SWIFT_VERSION = 2.3;
				TARGETED_DEVICE_FAMILY = "1,2";
				VERSIONING_SYSTEM = "apple-generic";
				VERSION_INFO_PREFIX = "";
			};
			name = Debug;
		};
		3B00E5701BA3782D0011486D /* Release */ = {
			isa = XCBuildConfiguration;
			baseConfigurationReference = 3B38DBD91BA76428000986DF /* Release-iOS.xcconfig */;
			buildSettings = {
				ALWAYS_SEARCH_USER_PATHS = NO;
				CLANG_CXX_LANGUAGE_STANDARD = "gnu++0x";
				CLANG_CXX_LIBRARY = "libc++";
				CLANG_ENABLE_MODULES = YES;
				CLANG_ENABLE_OBJC_ARC = YES;
				CLANG_WARN_BOOL_CONVERSION = YES;
				CLANG_WARN_CONSTANT_CONVERSION = YES;
				CLANG_WARN_DIRECT_OBJC_ISA_USAGE = YES_ERROR;
				CLANG_WARN_EMPTY_BODY = YES;
				CLANG_WARN_ENUM_CONVERSION = YES;
				CLANG_WARN_INT_CONVERSION = YES;
				CLANG_WARN_OBJC_ROOT_CLASS = YES_ERROR;
				CLANG_WARN_UNREACHABLE_CODE = YES;
				CLANG_WARN__DUPLICATE_METHOD_MATCH = YES;
				"CODE_SIGN_IDENTITY[sdk=iphoneos*]" = "";
				COPY_PHASE_STRIP = NO;
				DEBUG_INFORMATION_FORMAT = "dwarf-with-dsym";
				DEFINES_MODULE = YES;
				DYLIB_INSTALL_NAME_BASE = "@rpath";
				ENABLE_NS_ASSERTIONS = NO;
				ENABLE_STRICT_OBJC_MSGSEND = YES;
				GCC_C_LANGUAGE_STANDARD = gnu99;
				GCC_NO_COMMON_BLOCKS = YES;
				GCC_WARN_64_TO_32_BIT_CONVERSION = YES;
				GCC_WARN_ABOUT_RETURN_TYPE = YES_ERROR;
				GCC_WARN_UNDECLARED_SELECTOR = YES;
				GCC_WARN_UNINITIALIZED_AUTOS = YES_AGGRESSIVE;
				GCC_WARN_UNUSED_FUNCTION = YES;
				GCC_WARN_UNUSED_VARIABLE = YES;
				INSTALL_PATH = "$(LOCAL_LIBRARY_DIR)/Frameworks";
				LD_RUNPATH_SEARCH_PATHS = "$(inherited) @executable_path/Frameworks @loader_path/Frameworks";
				MTL_ENABLE_DEBUG_INFO = NO;
				SKIP_INSTALL = YES;
				SWIFT_VERSION = 2.3;
				TARGETED_DEVICE_FAMILY = "1,2";
				VALIDATE_PRODUCT = YES;
				VERSIONING_SYSTEM = "apple-generic";
				VERSION_INFO_PREFIX = "";
			};
			name = Release;
		};
		3B00E5711BA3782D0011486D /* Debug */ = {
			isa = XCBuildConfiguration;
			baseConfigurationReference = 3B38DBDE1BA76428000986DF /* Tests-iOS.xcconfig */;
			buildSettings = {
				ALWAYS_SEARCH_USER_PATHS = NO;
				CLANG_CXX_LANGUAGE_STANDARD = "gnu++0x";
				CLANG_CXX_LIBRARY = "libc++";
				CLANG_ENABLE_MODULES = YES;
				CLANG_ENABLE_OBJC_ARC = YES;
				CLANG_WARN_BOOL_CONVERSION = YES;
				CLANG_WARN_CONSTANT_CONVERSION = YES;
				CLANG_WARN_DIRECT_OBJC_ISA_USAGE = YES_ERROR;
				CLANG_WARN_EMPTY_BODY = YES;
				CLANG_WARN_ENUM_CONVERSION = YES;
				CLANG_WARN_INT_CONVERSION = YES;
				CLANG_WARN_OBJC_ROOT_CLASS = YES_ERROR;
				CLANG_WARN_UNREACHABLE_CODE = YES;
				CLANG_WARN__DUPLICATE_METHOD_MATCH = YES;
				COPY_PHASE_STRIP = NO;
				DEBUG_INFORMATION_FORMAT = dwarf;
				ENABLE_STRICT_OBJC_MSGSEND = YES;
				ENABLE_TESTABILITY = YES;
				GCC_C_LANGUAGE_STANDARD = gnu99;
				GCC_DYNAMIC_NO_PIC = NO;
				GCC_NO_COMMON_BLOCKS = YES;
				GCC_OPTIMIZATION_LEVEL = 0;
				GCC_PREPROCESSOR_DEFINITIONS = (
					"DEBUG=1",
					"$(inherited)",
				);
				GCC_WARN_64_TO_32_BIT_CONVERSION = YES;
				GCC_WARN_ABOUT_RETURN_TYPE = YES_ERROR;
				GCC_WARN_UNDECLARED_SELECTOR = YES;
				GCC_WARN_UNINITIALIZED_AUTOS = YES_AGGRESSIVE;
				GCC_WARN_UNUSED_FUNCTION = YES;
				GCC_WARN_UNUSED_VARIABLE = YES;
				LD_RUNPATH_SEARCH_PATHS = "$(inherited) @executable_path/Frameworks @loader_path/Frameworks";
				MTL_ENABLE_DEBUG_INFO = YES;
				ONLY_ACTIVE_ARCH = YES;
				SWIFT_OPTIMIZATION_LEVEL = "-Onone";
				SWIFT_VERSION = 2.3;
			};
			name = Debug;
		};
		3B00E5721BA3782D0011486D /* Release */ = {
			isa = XCBuildConfiguration;
			baseConfigurationReference = 3B38DBDE1BA76428000986DF /* Tests-iOS.xcconfig */;
			buildSettings = {
				ALWAYS_SEARCH_USER_PATHS = NO;
				CLANG_CXX_LANGUAGE_STANDARD = "gnu++0x";
				CLANG_CXX_LIBRARY = "libc++";
				CLANG_ENABLE_MODULES = YES;
				CLANG_ENABLE_OBJC_ARC = YES;
				CLANG_WARN_BOOL_CONVERSION = YES;
				CLANG_WARN_CONSTANT_CONVERSION = YES;
				CLANG_WARN_DIRECT_OBJC_ISA_USAGE = YES_ERROR;
				CLANG_WARN_EMPTY_BODY = YES;
				CLANG_WARN_ENUM_CONVERSION = YES;
				CLANG_WARN_INT_CONVERSION = YES;
				CLANG_WARN_OBJC_ROOT_CLASS = YES_ERROR;
				CLANG_WARN_UNREACHABLE_CODE = YES;
				CLANG_WARN__DUPLICATE_METHOD_MATCH = YES;
				COPY_PHASE_STRIP = NO;
				DEBUG_INFORMATION_FORMAT = "dwarf-with-dsym";
				ENABLE_NS_ASSERTIONS = NO;
				ENABLE_STRICT_OBJC_MSGSEND = YES;
				GCC_C_LANGUAGE_STANDARD = gnu99;
				GCC_NO_COMMON_BLOCKS = YES;
				GCC_WARN_64_TO_32_BIT_CONVERSION = YES;
				GCC_WARN_ABOUT_RETURN_TYPE = YES_ERROR;
				GCC_WARN_UNDECLARED_SELECTOR = YES;
				GCC_WARN_UNINITIALIZED_AUTOS = YES_AGGRESSIVE;
				GCC_WARN_UNUSED_FUNCTION = YES;
				GCC_WARN_UNUSED_VARIABLE = YES;
				LD_RUNPATH_SEARCH_PATHS = "$(inherited) @executable_path/Frameworks @loader_path/Frameworks";
				MTL_ENABLE_DEBUG_INFO = NO;
				SWIFT_VERSION = 2.3;
				VALIDATE_PRODUCT = YES;
			};
			name = Release;
		};
		3B00E58E1BA379830011486D /* Debug */ = {
			isa = XCBuildConfiguration;
			baseConfigurationReference = 3B38DBD11BA76428000986DF /* Debug-OSX.xcconfig */;
			buildSettings = {
				ALWAYS_SEARCH_USER_PATHS = NO;
				CLANG_CXX_LANGUAGE_STANDARD = "gnu++0x";
				CLANG_CXX_LIBRARY = "libc++";
				CLANG_ENABLE_MODULES = YES;
				CLANG_ENABLE_OBJC_ARC = YES;
				CLANG_WARN_BOOL_CONVERSION = YES;
				CLANG_WARN_CONSTANT_CONVERSION = YES;
				CLANG_WARN_DIRECT_OBJC_ISA_USAGE = YES_ERROR;
				CLANG_WARN_EMPTY_BODY = YES;
				CLANG_WARN_ENUM_CONVERSION = YES;
				CLANG_WARN_INT_CONVERSION = YES;
				CLANG_WARN_OBJC_ROOT_CLASS = YES_ERROR;
				CLANG_WARN_UNREACHABLE_CODE = YES;
				CLANG_WARN__DUPLICATE_METHOD_MATCH = YES;
<<<<<<< HEAD
				CODE_SIGN_IDENTITY = "";
				"CODE_SIGN_IDENTITY[sdk=macosx*]" = "Mac Developer";
=======
>>>>>>> db5d1b6c
				COMBINE_HIDPI_IMAGES = YES;
				COPY_PHASE_STRIP = NO;
				DEBUG_INFORMATION_FORMAT = dwarf;
				DEFINES_MODULE = YES;
				DYLIB_INSTALL_NAME_BASE = "@rpath";
				ENABLE_STRICT_OBJC_MSGSEND = YES;
				ENABLE_TESTABILITY = YES;
				GCC_C_LANGUAGE_STANDARD = gnu99;
				GCC_DYNAMIC_NO_PIC = NO;
				GCC_NO_COMMON_BLOCKS = YES;
				GCC_OPTIMIZATION_LEVEL = 0;
				GCC_PREPROCESSOR_DEFINITIONS = (
					"DEBUG=1",
					"$(inherited)",
				);
				GCC_WARN_64_TO_32_BIT_CONVERSION = YES;
				GCC_WARN_ABOUT_RETURN_TYPE = YES_ERROR;
				GCC_WARN_UNDECLARED_SELECTOR = YES;
				GCC_WARN_UNINITIALIZED_AUTOS = YES_AGGRESSIVE;
				GCC_WARN_UNUSED_FUNCTION = YES;
				GCC_WARN_UNUSED_VARIABLE = YES;
				INSTALL_PATH = "$(LOCAL_LIBRARY_DIR)/Frameworks";
				LD_RUNPATH_SEARCH_PATHS = "$(inherited) @executable_path/../Frameworks @loader_path/Frameworks";
				MTL_ENABLE_DEBUG_INFO = YES;
				SKIP_INSTALL = YES;
				SWIFT_VERSION = 2.3;
				VERSIONING_SYSTEM = "apple-generic";
				VERSION_INFO_PREFIX = "";
			};
			name = Debug;
		};
		3B00E58F1BA379830011486D /* Release */ = {
			isa = XCBuildConfiguration;
			baseConfigurationReference = 3B38DBDA1BA76428000986DF /* Release-OSX.xcconfig */;
			buildSettings = {
				ALWAYS_SEARCH_USER_PATHS = NO;
				CLANG_CXX_LANGUAGE_STANDARD = "gnu++0x";
				CLANG_CXX_LIBRARY = "libc++";
				CLANG_ENABLE_MODULES = YES;
				CLANG_ENABLE_OBJC_ARC = YES;
				CLANG_WARN_BOOL_CONVERSION = YES;
				CLANG_WARN_CONSTANT_CONVERSION = YES;
				CLANG_WARN_DIRECT_OBJC_ISA_USAGE = YES_ERROR;
				CLANG_WARN_EMPTY_BODY = YES;
				CLANG_WARN_ENUM_CONVERSION = YES;
				CLANG_WARN_INT_CONVERSION = YES;
				CLANG_WARN_OBJC_ROOT_CLASS = YES_ERROR;
				CLANG_WARN_UNREACHABLE_CODE = YES;
				CLANG_WARN__DUPLICATE_METHOD_MATCH = YES;
<<<<<<< HEAD
				CODE_SIGN_IDENTITY = "";
				"CODE_SIGN_IDENTITY[sdk=macosx*]" = "Mac Developer";
=======
>>>>>>> db5d1b6c
				COMBINE_HIDPI_IMAGES = YES;
				COPY_PHASE_STRIP = NO;
				DEBUG_INFORMATION_FORMAT = "dwarf-with-dsym";
				DEFINES_MODULE = YES;
				DYLIB_INSTALL_NAME_BASE = "@rpath";
				ENABLE_NS_ASSERTIONS = NO;
				ENABLE_STRICT_OBJC_MSGSEND = YES;
				GCC_C_LANGUAGE_STANDARD = gnu99;
				GCC_NO_COMMON_BLOCKS = YES;
				GCC_WARN_64_TO_32_BIT_CONVERSION = YES;
				GCC_WARN_ABOUT_RETURN_TYPE = YES_ERROR;
				GCC_WARN_UNDECLARED_SELECTOR = YES;
				GCC_WARN_UNINITIALIZED_AUTOS = YES_AGGRESSIVE;
				GCC_WARN_UNUSED_FUNCTION = YES;
				GCC_WARN_UNUSED_VARIABLE = YES;
				INSTALL_PATH = "$(LOCAL_LIBRARY_DIR)/Frameworks";
				LD_RUNPATH_SEARCH_PATHS = "$(inherited) @executable_path/../Frameworks @loader_path/Frameworks";
				MTL_ENABLE_DEBUG_INFO = NO;
				SKIP_INSTALL = YES;
				SWIFT_VERSION = 2.3;
				VERSIONING_SYSTEM = "apple-generic";
				VERSION_INFO_PREFIX = "";
			};
			name = Release;
		};
		3B00E5911BA379830011486D /* Debug */ = {
			isa = XCBuildConfiguration;
			baseConfigurationReference = 3B38DBDF1BA76428000986DF /* Tests-OSX.xcconfig */;
			buildSettings = {
				ALWAYS_SEARCH_USER_PATHS = NO;
				CLANG_CXX_LANGUAGE_STANDARD = "gnu++0x";
				CLANG_CXX_LIBRARY = "libc++";
				CLANG_ENABLE_MODULES = YES;
				CLANG_ENABLE_OBJC_ARC = YES;
				CLANG_WARN_BOOL_CONVERSION = YES;
				CLANG_WARN_CONSTANT_CONVERSION = YES;
				CLANG_WARN_DIRECT_OBJC_ISA_USAGE = YES_ERROR;
				CLANG_WARN_EMPTY_BODY = YES;
				CLANG_WARN_ENUM_CONVERSION = YES;
				CLANG_WARN_INT_CONVERSION = YES;
				CLANG_WARN_OBJC_ROOT_CLASS = YES_ERROR;
				CLANG_WARN_UNREACHABLE_CODE = YES;
				CLANG_WARN__DUPLICATE_METHOD_MATCH = YES;
				COMBINE_HIDPI_IMAGES = YES;
				COPY_PHASE_STRIP = NO;
				DEBUG_INFORMATION_FORMAT = dwarf;
				ENABLE_STRICT_OBJC_MSGSEND = YES;
				ENABLE_TESTABILITY = YES;
				GCC_C_LANGUAGE_STANDARD = gnu99;
				GCC_DYNAMIC_NO_PIC = NO;
				GCC_NO_COMMON_BLOCKS = YES;
				GCC_OPTIMIZATION_LEVEL = 0;
				GCC_PREPROCESSOR_DEFINITIONS = (
					"DEBUG=1",
					"$(inherited)",
				);
				GCC_WARN_64_TO_32_BIT_CONVERSION = YES;
				GCC_WARN_ABOUT_RETURN_TYPE = YES_ERROR;
				GCC_WARN_UNDECLARED_SELECTOR = YES;
				GCC_WARN_UNINITIALIZED_AUTOS = YES_AGGRESSIVE;
				GCC_WARN_UNUSED_FUNCTION = YES;
				GCC_WARN_UNUSED_VARIABLE = YES;
				LD_RUNPATH_SEARCH_PATHS = "$(inherited) @executable_path/../Frameworks @loader_path/../Frameworks";
				MTL_ENABLE_DEBUG_INFO = YES;
				ONLY_ACTIVE_ARCH = YES;
				SWIFT_OPTIMIZATION_LEVEL = "-Onone";
				SWIFT_VERSION = 2.3;
			};
			name = Debug;
		};
		3B00E5921BA379830011486D /* Release */ = {
			isa = XCBuildConfiguration;
			baseConfigurationReference = 3B38DBDF1BA76428000986DF /* Tests-OSX.xcconfig */;
			buildSettings = {
				ALWAYS_SEARCH_USER_PATHS = NO;
				CLANG_CXX_LANGUAGE_STANDARD = "gnu++0x";
				CLANG_CXX_LIBRARY = "libc++";
				CLANG_ENABLE_MODULES = YES;
				CLANG_ENABLE_OBJC_ARC = YES;
				CLANG_WARN_BOOL_CONVERSION = YES;
				CLANG_WARN_CONSTANT_CONVERSION = YES;
				CLANG_WARN_DIRECT_OBJC_ISA_USAGE = YES_ERROR;
				CLANG_WARN_EMPTY_BODY = YES;
				CLANG_WARN_ENUM_CONVERSION = YES;
				CLANG_WARN_INT_CONVERSION = YES;
				CLANG_WARN_OBJC_ROOT_CLASS = YES_ERROR;
				CLANG_WARN_UNREACHABLE_CODE = YES;
				CLANG_WARN__DUPLICATE_METHOD_MATCH = YES;
				COMBINE_HIDPI_IMAGES = YES;
				COPY_PHASE_STRIP = NO;
				DEBUG_INFORMATION_FORMAT = "dwarf-with-dsym";
				ENABLE_NS_ASSERTIONS = NO;
				ENABLE_STRICT_OBJC_MSGSEND = YES;
				GCC_C_LANGUAGE_STANDARD = gnu99;
				GCC_NO_COMMON_BLOCKS = YES;
				GCC_WARN_64_TO_32_BIT_CONVERSION = YES;
				GCC_WARN_ABOUT_RETURN_TYPE = YES_ERROR;
				GCC_WARN_UNDECLARED_SELECTOR = YES;
				GCC_WARN_UNINITIALIZED_AUTOS = YES_AGGRESSIVE;
				GCC_WARN_UNUSED_FUNCTION = YES;
				GCC_WARN_UNUSED_VARIABLE = YES;
				LD_RUNPATH_SEARCH_PATHS = "$(inherited) @executable_path/../Frameworks @loader_path/../Frameworks";
				MTL_ENABLE_DEBUG_INFO = NO;
				SWIFT_VERSION = 2.3;
			};
			name = Release;
		};
		3B00E5AC1BA37A420011486D /* Debug */ = {
			isa = XCBuildConfiguration;
			baseConfigurationReference = 3B38DBD21BA76428000986DF /* Debug-tvOS.xcconfig */;
			buildSettings = {
				ALWAYS_SEARCH_USER_PATHS = NO;
				CLANG_CXX_LANGUAGE_STANDARD = "gnu++0x";
				CLANG_CXX_LIBRARY = "libc++";
				CLANG_ENABLE_MODULES = YES;
				CLANG_ENABLE_OBJC_ARC = YES;
				CLANG_WARN_BOOL_CONVERSION = YES;
				CLANG_WARN_CONSTANT_CONVERSION = YES;
				CLANG_WARN_DIRECT_OBJC_ISA_USAGE = YES_ERROR;
				CLANG_WARN_EMPTY_BODY = YES;
				CLANG_WARN_ENUM_CONVERSION = YES;
				CLANG_WARN_INT_CONVERSION = YES;
				CLANG_WARN_OBJC_ROOT_CLASS = YES_ERROR;
				CLANG_WARN_UNREACHABLE_CODE = YES;
				CLANG_WARN__DUPLICATE_METHOD_MATCH = YES;
				"CODE_SIGN_IDENTITY[sdk=appletvos*]" = "";
				COPY_PHASE_STRIP = NO;
				CURRENT_PROJECT_VERSION = 13;
				DEBUG_INFORMATION_FORMAT = dwarf;
				DEFINES_MODULE = YES;
				DYLIB_INSTALL_NAME_BASE = "@rpath";
				ENABLE_STRICT_OBJC_MSGSEND = YES;
				ENABLE_TESTABILITY = YES;
				GCC_C_LANGUAGE_STANDARD = gnu99;
				GCC_DYNAMIC_NO_PIC = NO;
				GCC_NO_COMMON_BLOCKS = YES;
				GCC_OPTIMIZATION_LEVEL = 0;
				GCC_PREPROCESSOR_DEFINITIONS = (
					"DEBUG=1",
					"$(inherited)",
				);
				GCC_WARN_64_TO_32_BIT_CONVERSION = YES;
				GCC_WARN_ABOUT_RETURN_TYPE = YES_ERROR;
				GCC_WARN_UNDECLARED_SELECTOR = YES;
				GCC_WARN_UNINITIALIZED_AUTOS = YES_AGGRESSIVE;
				GCC_WARN_UNUSED_FUNCTION = YES;
				GCC_WARN_UNUSED_VARIABLE = YES;
				INSTALL_PATH = "$(LOCAL_LIBRARY_DIR)/Frameworks";
				LD_RUNPATH_SEARCH_PATHS = "$(inherited) @executable_path/Frameworks @loader_path/Frameworks";
				MTL_ENABLE_DEBUG_INFO = YES;
				SKIP_INSTALL = YES;
				SWIFT_VERSION = 2.3;
				TARGETED_DEVICE_FAMILY = 3;
				VERSIONING_SYSTEM = "apple-generic";
				VERSION_INFO_PREFIX = "";
			};
			name = Debug;
		};
		3B00E5AD1BA37A420011486D /* Release */ = {
			isa = XCBuildConfiguration;
			baseConfigurationReference = 3B38DBDB1BA76428000986DF /* Release-tvOS.xcconfig */;
			buildSettings = {
				ALWAYS_SEARCH_USER_PATHS = NO;
				CLANG_CXX_LANGUAGE_STANDARD = "gnu++0x";
				CLANG_CXX_LIBRARY = "libc++";
				CLANG_ENABLE_MODULES = YES;
				CLANG_ENABLE_OBJC_ARC = YES;
				CLANG_WARN_BOOL_CONVERSION = YES;
				CLANG_WARN_CONSTANT_CONVERSION = YES;
				CLANG_WARN_DIRECT_OBJC_ISA_USAGE = YES_ERROR;
				CLANG_WARN_EMPTY_BODY = YES;
				CLANG_WARN_ENUM_CONVERSION = YES;
				CLANG_WARN_INT_CONVERSION = YES;
				CLANG_WARN_OBJC_ROOT_CLASS = YES_ERROR;
				CLANG_WARN_UNREACHABLE_CODE = YES;
				CLANG_WARN__DUPLICATE_METHOD_MATCH = YES;
				"CODE_SIGN_IDENTITY[sdk=appletvos*]" = "";
				COPY_PHASE_STRIP = NO;
				CURRENT_PROJECT_VERSION = 13;
				DEBUG_INFORMATION_FORMAT = "dwarf-with-dsym";
				DEFINES_MODULE = YES;
				DYLIB_INSTALL_NAME_BASE = "@rpath";
				ENABLE_NS_ASSERTIONS = NO;
				ENABLE_STRICT_OBJC_MSGSEND = YES;
				GCC_C_LANGUAGE_STANDARD = gnu99;
				GCC_NO_COMMON_BLOCKS = YES;
				GCC_WARN_64_TO_32_BIT_CONVERSION = YES;
				GCC_WARN_ABOUT_RETURN_TYPE = YES_ERROR;
				GCC_WARN_UNDECLARED_SELECTOR = YES;
				GCC_WARN_UNINITIALIZED_AUTOS = YES_AGGRESSIVE;
				GCC_WARN_UNUSED_FUNCTION = YES;
				GCC_WARN_UNUSED_VARIABLE = YES;
				INSTALL_PATH = "$(LOCAL_LIBRARY_DIR)/Frameworks";
				LD_RUNPATH_SEARCH_PATHS = "$(inherited) @executable_path/Frameworks @loader_path/Frameworks";
				MTL_ENABLE_DEBUG_INFO = NO;
				SKIP_INSTALL = YES;
				SWIFT_VERSION = 2.3;
				TARGETED_DEVICE_FAMILY = 3;
				VALIDATE_PRODUCT = YES;
				VERSIONING_SYSTEM = "apple-generic";
				VERSION_INFO_PREFIX = "";
			};
			name = Release;
		};
		3B00E5AF1BA37A420011486D /* Debug */ = {
			isa = XCBuildConfiguration;
			baseConfigurationReference = 3B38DBE01BA76428000986DF /* Tests-tvOS.xcconfig */;
			buildSettings = {
				ALWAYS_SEARCH_USER_PATHS = NO;
				CLANG_CXX_LANGUAGE_STANDARD = "gnu++0x";
				CLANG_CXX_LIBRARY = "libc++";
				CLANG_ENABLE_MODULES = YES;
				CLANG_ENABLE_OBJC_ARC = YES;
				CLANG_WARN_BOOL_CONVERSION = YES;
				CLANG_WARN_CONSTANT_CONVERSION = YES;
				CLANG_WARN_DIRECT_OBJC_ISA_USAGE = YES_ERROR;
				CLANG_WARN_EMPTY_BODY = YES;
				CLANG_WARN_ENUM_CONVERSION = YES;
				CLANG_WARN_INT_CONVERSION = YES;
				CLANG_WARN_OBJC_ROOT_CLASS = YES_ERROR;
				CLANG_WARN_UNREACHABLE_CODE = YES;
				CLANG_WARN__DUPLICATE_METHOD_MATCH = YES;
				COPY_PHASE_STRIP = NO;
				DEBUG_INFORMATION_FORMAT = dwarf;
				ENABLE_STRICT_OBJC_MSGSEND = YES;
				ENABLE_TESTABILITY = YES;
				GCC_C_LANGUAGE_STANDARD = gnu99;
				GCC_DYNAMIC_NO_PIC = NO;
				GCC_NO_COMMON_BLOCKS = YES;
				GCC_OPTIMIZATION_LEVEL = 0;
				GCC_PREPROCESSOR_DEFINITIONS = (
					"DEBUG=1",
					"$(inherited)",
				);
				GCC_WARN_64_TO_32_BIT_CONVERSION = YES;
				GCC_WARN_ABOUT_RETURN_TYPE = YES_ERROR;
				GCC_WARN_UNDECLARED_SELECTOR = YES;
				GCC_WARN_UNINITIALIZED_AUTOS = YES_AGGRESSIVE;
				GCC_WARN_UNUSED_FUNCTION = YES;
				GCC_WARN_UNUSED_VARIABLE = YES;
				LD_RUNPATH_SEARCH_PATHS = "$(inherited) @executable_path/Frameworks @loader_path/Frameworks";
				MTL_ENABLE_DEBUG_INFO = YES;
				ONLY_ACTIVE_ARCH = YES;
				SWIFT_OPTIMIZATION_LEVEL = "-Onone";
				SWIFT_VERSION = 2.3;
			};
			name = Debug;
		};
		3B00E5B01BA37A420011486D /* Release */ = {
			isa = XCBuildConfiguration;
			baseConfigurationReference = 3B38DBE01BA76428000986DF /* Tests-tvOS.xcconfig */;
			buildSettings = {
				ALWAYS_SEARCH_USER_PATHS = NO;
				CLANG_CXX_LANGUAGE_STANDARD = "gnu++0x";
				CLANG_CXX_LIBRARY = "libc++";
				CLANG_ENABLE_MODULES = YES;
				CLANG_ENABLE_OBJC_ARC = YES;
				CLANG_WARN_BOOL_CONVERSION = YES;
				CLANG_WARN_CONSTANT_CONVERSION = YES;
				CLANG_WARN_DIRECT_OBJC_ISA_USAGE = YES_ERROR;
				CLANG_WARN_EMPTY_BODY = YES;
				CLANG_WARN_ENUM_CONVERSION = YES;
				CLANG_WARN_INT_CONVERSION = YES;
				CLANG_WARN_OBJC_ROOT_CLASS = YES_ERROR;
				CLANG_WARN_UNREACHABLE_CODE = YES;
				CLANG_WARN__DUPLICATE_METHOD_MATCH = YES;
				COPY_PHASE_STRIP = NO;
				DEBUG_INFORMATION_FORMAT = "dwarf-with-dsym";
				ENABLE_NS_ASSERTIONS = NO;
				ENABLE_STRICT_OBJC_MSGSEND = YES;
				GCC_C_LANGUAGE_STANDARD = gnu99;
				GCC_NO_COMMON_BLOCKS = YES;
				GCC_WARN_64_TO_32_BIT_CONVERSION = YES;
				GCC_WARN_ABOUT_RETURN_TYPE = YES_ERROR;
				GCC_WARN_UNDECLARED_SELECTOR = YES;
				GCC_WARN_UNINITIALIZED_AUTOS = YES_AGGRESSIVE;
				GCC_WARN_UNUSED_FUNCTION = YES;
				GCC_WARN_UNUSED_VARIABLE = YES;
				LD_RUNPATH_SEARCH_PATHS = "$(inherited) @executable_path/Frameworks @loader_path/Frameworks";
				MTL_ENABLE_DEBUG_INFO = NO;
				SWIFT_VERSION = 2.3;
				VALIDATE_PRODUCT = YES;
			};
			name = Release;
		};
		3B78C6D41BA7634E00173EAC /* Debug */ = {
			isa = XCBuildConfiguration;
			baseConfigurationReference = 3B38DBD31BA76428000986DF /* Debug-watchOS.xcconfig */;
			buildSettings = {
				ALWAYS_SEARCH_USER_PATHS = NO;
				CLANG_CXX_LANGUAGE_STANDARD = "gnu++0x";
				CLANG_CXX_LIBRARY = "libc++";
				CLANG_ENABLE_MODULES = YES;
				CLANG_ENABLE_OBJC_ARC = YES;
				CLANG_WARN_BOOL_CONVERSION = YES;
				CLANG_WARN_CONSTANT_CONVERSION = YES;
				CLANG_WARN_DIRECT_OBJC_ISA_USAGE = YES_ERROR;
				CLANG_WARN_EMPTY_BODY = YES;
				CLANG_WARN_ENUM_CONVERSION = YES;
				CLANG_WARN_INT_CONVERSION = YES;
				CLANG_WARN_OBJC_ROOT_CLASS = YES_ERROR;
				CLANG_WARN_UNREACHABLE_CODE = YES;
				CLANG_WARN__DUPLICATE_METHOD_MATCH = YES;
				"CODE_SIGN_IDENTITY[sdk=watchos*]" = "";
				COPY_PHASE_STRIP = NO;
				DEBUG_INFORMATION_FORMAT = dwarf;
				DEFINES_MODULE = YES;
				DYLIB_INSTALL_NAME_BASE = "@rpath";
				ENABLE_STRICT_OBJC_MSGSEND = YES;
				ENABLE_TESTABILITY = YES;
				GCC_C_LANGUAGE_STANDARD = gnu99;
				GCC_DYNAMIC_NO_PIC = NO;
				GCC_NO_COMMON_BLOCKS = YES;
				GCC_OPTIMIZATION_LEVEL = 0;
				GCC_PREPROCESSOR_DEFINITIONS = (
					"DEBUG=1",
					"$(inherited)",
				);
				GCC_WARN_64_TO_32_BIT_CONVERSION = YES;
				GCC_WARN_ABOUT_RETURN_TYPE = YES_ERROR;
				GCC_WARN_UNDECLARED_SELECTOR = YES;
				GCC_WARN_UNINITIALIZED_AUTOS = YES_AGGRESSIVE;
				GCC_WARN_UNUSED_FUNCTION = YES;
				GCC_WARN_UNUSED_VARIABLE = YES;
				INSTALL_PATH = "$(LOCAL_LIBRARY_DIR)/Frameworks";
				LD_RUNPATH_SEARCH_PATHS = "$(inherited) @executable_path/Frameworks @loader_path/Frameworks";
				MTL_ENABLE_DEBUG_INFO = YES;
				SKIP_INSTALL = YES;
				SWIFT_VERSION = 2.3;
				TARGETED_DEVICE_FAMILY = 4;
				VERSIONING_SYSTEM = "apple-generic";
				VERSION_INFO_PREFIX = "";
			};
			name = Debug;
		};
		3B78C6D51BA7634E00173EAC /* Release */ = {
			isa = XCBuildConfiguration;
			baseConfigurationReference = 3B38DBDC1BA76428000986DF /* Release-watchOS.xcconfig */;
			buildSettings = {
				ALWAYS_SEARCH_USER_PATHS = NO;
				CLANG_CXX_LANGUAGE_STANDARD = "gnu++0x";
				CLANG_CXX_LIBRARY = "libc++";
				CLANG_ENABLE_MODULES = YES;
				CLANG_ENABLE_OBJC_ARC = YES;
				CLANG_WARN_BOOL_CONVERSION = YES;
				CLANG_WARN_CONSTANT_CONVERSION = YES;
				CLANG_WARN_DIRECT_OBJC_ISA_USAGE = YES_ERROR;
				CLANG_WARN_EMPTY_BODY = YES;
				CLANG_WARN_ENUM_CONVERSION = YES;
				CLANG_WARN_INT_CONVERSION = YES;
				CLANG_WARN_OBJC_ROOT_CLASS = YES_ERROR;
				CLANG_WARN_UNREACHABLE_CODE = YES;
				CLANG_WARN__DUPLICATE_METHOD_MATCH = YES;
				"CODE_SIGN_IDENTITY[sdk=watchos*]" = "";
				COPY_PHASE_STRIP = NO;
				DEBUG_INFORMATION_FORMAT = "dwarf-with-dsym";
				DEFINES_MODULE = YES;
				DYLIB_INSTALL_NAME_BASE = "@rpath";
				ENABLE_NS_ASSERTIONS = NO;
				ENABLE_STRICT_OBJC_MSGSEND = YES;
				GCC_C_LANGUAGE_STANDARD = gnu99;
				GCC_NO_COMMON_BLOCKS = YES;
				GCC_WARN_64_TO_32_BIT_CONVERSION = YES;
				GCC_WARN_ABOUT_RETURN_TYPE = YES_ERROR;
				GCC_WARN_UNDECLARED_SELECTOR = YES;
				GCC_WARN_UNINITIALIZED_AUTOS = YES_AGGRESSIVE;
				GCC_WARN_UNUSED_FUNCTION = YES;
				GCC_WARN_UNUSED_VARIABLE = YES;
				INSTALL_PATH = "$(LOCAL_LIBRARY_DIR)/Frameworks";
				LD_RUNPATH_SEARCH_PATHS = "$(inherited) @executable_path/Frameworks @loader_path/Frameworks";
				MTL_ENABLE_DEBUG_INFO = NO;
				SKIP_INSTALL = YES;
				SWIFT_VERSION = 2.3;
				TARGETED_DEVICE_FAMILY = 4;
				VALIDATE_PRODUCT = YES;
				VERSIONING_SYSTEM = "apple-generic";
				VERSION_INFO_PREFIX = "";
			};
			name = Release;
		};
		3BCBACE61BA369AD007F1C90 /* Debug */ = {
			isa = XCBuildConfiguration;
			baseConfigurationReference = 3B38DBD81BA76428000986DF /* Project.xcconfig */;
			buildSettings = {
<<<<<<< HEAD
				CLANG_WARN_BOOL_CONVERSION = YES;
				CLANG_WARN_CONSTANT_CONVERSION = YES;
				CLANG_WARN_EMPTY_BODY = YES;
				CLANG_WARN_ENUM_CONVERSION = YES;
				CLANG_WARN_INFINITE_RECURSION = YES;
				CLANG_WARN_INT_CONVERSION = YES;
				CLANG_WARN_SUSPICIOUS_MOVE = YES;
				CLANG_WARN_UNREACHABLE_CODE = YES;
				CLANG_WARN__DUPLICATE_METHOD_MATCH = YES;
				CURRENT_PROJECT_VERSION = 11;
				ENABLE_STRICT_OBJC_MSGSEND = YES;
				ENABLE_TESTABILITY = YES;
				GCC_NO_COMMON_BLOCKS = YES;
				GCC_WARN_64_TO_32_BIT_CONVERSION = YES;
				GCC_WARN_ABOUT_RETURN_TYPE = YES;
				GCC_WARN_UNDECLARED_SELECTOR = YES;
				GCC_WARN_UNINITIALIZED_AUTOS = YES;
				GCC_WARN_UNUSED_FUNCTION = YES;
				GCC_WARN_UNUSED_VARIABLE = YES;
=======
				CURRENT_PROJECT_VERSION = 13;
				ENABLE_TESTABILITY = YES;
>>>>>>> db5d1b6c
				ONLY_ACTIVE_ARCH = YES;
			};
			name = Debug;
		};
		3BCBACE71BA369AD007F1C90 /* Release */ = {
			isa = XCBuildConfiguration;
			baseConfigurationReference = 3B38DBD81BA76428000986DF /* Project.xcconfig */;
			buildSettings = {
<<<<<<< HEAD
				CLANG_WARN_BOOL_CONVERSION = YES;
				CLANG_WARN_CONSTANT_CONVERSION = YES;
				CLANG_WARN_EMPTY_BODY = YES;
				CLANG_WARN_ENUM_CONVERSION = YES;
				CLANG_WARN_INFINITE_RECURSION = YES;
				CLANG_WARN_INT_CONVERSION = YES;
				CLANG_WARN_SUSPICIOUS_MOVE = YES;
				CLANG_WARN_UNREACHABLE_CODE = YES;
				CLANG_WARN__DUPLICATE_METHOD_MATCH = YES;
				CURRENT_PROJECT_VERSION = 11;
				ENABLE_STRICT_OBJC_MSGSEND = YES;
				GCC_NO_COMMON_BLOCKS = YES;
				GCC_WARN_64_TO_32_BIT_CONVERSION = YES;
				GCC_WARN_ABOUT_RETURN_TYPE = YES;
				GCC_WARN_UNDECLARED_SELECTOR = YES;
				GCC_WARN_UNINITIALIZED_AUTOS = YES;
				GCC_WARN_UNUSED_FUNCTION = YES;
				GCC_WARN_UNUSED_VARIABLE = YES;
				SWIFT_OPTIMIZATION_LEVEL = "-Owholemodule";
=======
				CURRENT_PROJECT_VERSION = 13;
>>>>>>> db5d1b6c
			};
			name = Release;
		};
/* End XCBuildConfiguration section */

/* Begin XCConfigurationList section */
		3B00E5731BA3782D0011486D /* Build configuration list for PBXNativeTarget "CleanroomLogger-iOS" */ = {
			isa = XCConfigurationList;
			buildConfigurations = (
				3B00E56F1BA3782D0011486D /* Debug */,
				3B00E5701BA3782D0011486D /* Release */,
			);
			defaultConfigurationIsVisible = 0;
			defaultConfigurationName = Release;
		};
		3B00E5741BA3782D0011486D /* Build configuration list for PBXNativeTarget "CleanroomLoggerUnitTests-iOS" */ = {
			isa = XCConfigurationList;
			buildConfigurations = (
				3B00E5711BA3782D0011486D /* Debug */,
				3B00E5721BA3782D0011486D /* Release */,
			);
			defaultConfigurationIsVisible = 0;
			defaultConfigurationName = Release;
		};
		3B00E58D1BA379830011486D /* Build configuration list for PBXNativeTarget "CleanroomLogger-OSX" */ = {
			isa = XCConfigurationList;
			buildConfigurations = (
				3B00E58E1BA379830011486D /* Debug */,
				3B00E58F1BA379830011486D /* Release */,
			);
			defaultConfigurationIsVisible = 0;
			defaultConfigurationName = Release;
		};
		3B00E5901BA379830011486D /* Build configuration list for PBXNativeTarget "CleanroomLoggerUnitTests-OSX" */ = {
			isa = XCConfigurationList;
			buildConfigurations = (
				3B00E5911BA379830011486D /* Debug */,
				3B00E5921BA379830011486D /* Release */,
			);
			defaultConfigurationIsVisible = 0;
			defaultConfigurationName = Release;
		};
		3B00E5AB1BA37A420011486D /* Build configuration list for PBXNativeTarget "CleanroomLogger-tvOS" */ = {
			isa = XCConfigurationList;
			buildConfigurations = (
				3B00E5AC1BA37A420011486D /* Debug */,
				3B00E5AD1BA37A420011486D /* Release */,
			);
			defaultConfigurationIsVisible = 0;
			defaultConfigurationName = Release;
		};
		3B00E5AE1BA37A420011486D /* Build configuration list for PBXNativeTarget "CleanroomLoggerUnitTests-tvOS" */ = {
			isa = XCConfigurationList;
			buildConfigurations = (
				3B00E5AF1BA37A420011486D /* Debug */,
				3B00E5B01BA37A420011486D /* Release */,
			);
			defaultConfigurationIsVisible = 0;
			defaultConfigurationName = Release;
		};
		3B78C6D31BA7634E00173EAC /* Build configuration list for PBXNativeTarget "CleanroomLogger-watchOS" */ = {
			isa = XCConfigurationList;
			buildConfigurations = (
				3B78C6D41BA7634E00173EAC /* Debug */,
				3B78C6D51BA7634E00173EAC /* Release */,
			);
			defaultConfigurationIsVisible = 0;
			defaultConfigurationName = Release;
		};
		3BCBACE51BA369AD007F1C90 /* Build configuration list for PBXProject "CleanroomLogger" */ = {
			isa = XCConfigurationList;
			buildConfigurations = (
				3BCBACE61BA369AD007F1C90 /* Debug */,
				3BCBACE71BA369AD007F1C90 /* Release */,
			);
			defaultConfigurationIsVisible = 0;
			defaultConfigurationName = Release;
		};
/* End XCConfigurationList section */
	};
	rootObject = 3BCBACE21BA369AD007F1C90 /* Project object */;
}<|MERGE_RESOLUTION|>--- conflicted
+++ resolved
@@ -742,11 +742,7 @@
 		3BCBACE21BA369AD007F1C90 /* Project object */ = {
 			isa = PBXProject;
 			attributes = {
-<<<<<<< HEAD
 				LastUpgradeCheck = 0800;
-=======
-				LastUpgradeCheck = 0730;
->>>>>>> db5d1b6c
 				TargetAttributes = {
 					3B00E55C1BA3782D0011486D = {
 						CreatedOnToolsVersion = 7.1;
@@ -1349,11 +1345,8 @@
 				CLANG_WARN_OBJC_ROOT_CLASS = YES_ERROR;
 				CLANG_WARN_UNREACHABLE_CODE = YES;
 				CLANG_WARN__DUPLICATE_METHOD_MATCH = YES;
-<<<<<<< HEAD
 				CODE_SIGN_IDENTITY = "";
 				"CODE_SIGN_IDENTITY[sdk=macosx*]" = "Mac Developer";
-=======
->>>>>>> db5d1b6c
 				COMBINE_HIDPI_IMAGES = YES;
 				COPY_PHASE_STRIP = NO;
 				DEBUG_INFORMATION_FORMAT = dwarf;
@@ -1403,11 +1396,8 @@
 				CLANG_WARN_OBJC_ROOT_CLASS = YES_ERROR;
 				CLANG_WARN_UNREACHABLE_CODE = YES;
 				CLANG_WARN__DUPLICATE_METHOD_MATCH = YES;
-<<<<<<< HEAD
 				CODE_SIGN_IDENTITY = "";
 				"CODE_SIGN_IDENTITY[sdk=macosx*]" = "Mac Developer";
-=======
->>>>>>> db5d1b6c
 				COMBINE_HIDPI_IMAGES = YES;
 				COPY_PHASE_STRIP = NO;
 				DEBUG_INFORMATION_FORMAT = "dwarf-with-dsym";
@@ -1792,7 +1782,6 @@
 			isa = XCBuildConfiguration;
 			baseConfigurationReference = 3B38DBD81BA76428000986DF /* Project.xcconfig */;
 			buildSettings = {
-<<<<<<< HEAD
 				CLANG_WARN_BOOL_CONVERSION = YES;
 				CLANG_WARN_CONSTANT_CONVERSION = YES;
 				CLANG_WARN_EMPTY_BODY = YES;
@@ -1802,7 +1791,7 @@
 				CLANG_WARN_SUSPICIOUS_MOVE = YES;
 				CLANG_WARN_UNREACHABLE_CODE = YES;
 				CLANG_WARN__DUPLICATE_METHOD_MATCH = YES;
-				CURRENT_PROJECT_VERSION = 11;
+				CURRENT_PROJECT_VERSION = 13;
 				ENABLE_STRICT_OBJC_MSGSEND = YES;
 				ENABLE_TESTABILITY = YES;
 				GCC_NO_COMMON_BLOCKS = YES;
@@ -1812,10 +1801,6 @@
 				GCC_WARN_UNINITIALIZED_AUTOS = YES;
 				GCC_WARN_UNUSED_FUNCTION = YES;
 				GCC_WARN_UNUSED_VARIABLE = YES;
-=======
-				CURRENT_PROJECT_VERSION = 13;
-				ENABLE_TESTABILITY = YES;
->>>>>>> db5d1b6c
 				ONLY_ACTIVE_ARCH = YES;
 			};
 			name = Debug;
@@ -1824,7 +1809,6 @@
 			isa = XCBuildConfiguration;
 			baseConfigurationReference = 3B38DBD81BA76428000986DF /* Project.xcconfig */;
 			buildSettings = {
-<<<<<<< HEAD
 				CLANG_WARN_BOOL_CONVERSION = YES;
 				CLANG_WARN_CONSTANT_CONVERSION = YES;
 				CLANG_WARN_EMPTY_BODY = YES;
@@ -1834,7 +1818,7 @@
 				CLANG_WARN_SUSPICIOUS_MOVE = YES;
 				CLANG_WARN_UNREACHABLE_CODE = YES;
 				CLANG_WARN__DUPLICATE_METHOD_MATCH = YES;
-				CURRENT_PROJECT_VERSION = 11;
+				CURRENT_PROJECT_VERSION = 13;
 				ENABLE_STRICT_OBJC_MSGSEND = YES;
 				GCC_NO_COMMON_BLOCKS = YES;
 				GCC_WARN_64_TO_32_BIT_CONVERSION = YES;
@@ -1844,9 +1828,6 @@
 				GCC_WARN_UNUSED_FUNCTION = YES;
 				GCC_WARN_UNUSED_VARIABLE = YES;
 				SWIFT_OPTIMIZATION_LEVEL = "-Owholemodule";
-=======
-				CURRENT_PROJECT_VERSION = 13;
->>>>>>> db5d1b6c
 			};
 			name = Release;
 		};
