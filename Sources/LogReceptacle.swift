//
//  LogReceptacle.swift
//  CleanroomLogger
//
//  Created by Evan Maloney on 3/30/15.
//  Copyright © 2015 Gilt Groupe. All rights reserved.
//

import Dispatch

/**
 `LogReceptacle`s provide the low-level interface for accepting log messages.

 Although you could use a `LogReceptacle` directly to perform all logging
 functions, the `Log` implementation provides a higher-level interface that's
 more convenient to use within your code.
 */
public final class LogReceptacle
{
    /** The `LogConfiguration` instances used to construct the receiver. */
    public let configuration: [LogConfiguration]

    /** The minimum `LogSeverity` amongst the receiver's `LogConfiguration`s. */
    public let minimumSeverity: LogSeverity

    /**
     Constructs a new `LogReceptacle` that will use the specified configurations.

     When a `LogEntry` is passed to the receiver's `log()` function, logging
     will proceed using **all** `LogConfiguration`s having a `minimumSeverity`
     that's less or as severe as the passed-in `LogEntry`'s `severity` property.

     If no matching `LogConfiguration`s are found, then the log request is
     silently ignored.

     - parameter configuration: An array of `LogConfiguration` instances that
     specify how the logging system will behave when messages are logged.
     */
    public init(configuration: [LogConfiguration])
    {
        let configs = configuration.flatMap{ $0.flatten() }

        self.minimumSeverity = configs.map{ $0.minimumSeverity }.reduce(.error, { $0 < $1 ? $0 : $1 })

        self.configuration = configs
    }

    /**
     This function accepts a `LogEntry` instance and attempts to record it
     to the underlying log storage facility.

     - parameter entry: The `LogEntry` being logged.
     */
    public func log(_ entry: LogEntry)
    {
        let matchingConfigs = configuration.filter{ entry.severity >= $0.minimumSeverity }

        // pass off to the asynchronous configurations first...
        let asyncConfigs = matchingConfigs.filter{ !$0.synchronousMode }
        asyncConfigs.forEach{ logEntry(entry, usingConfiguration: $0) }

        // ...then log using the synchronous configurations
        let syncConfigs = matchingConfigs.filter{ $0.synchronousMode }
        syncConfigs.forEach{ logEntry(entry, usingConfiguration: $0) }
    }

    private lazy var acceptQueue: DispatchQueue = DispatchQueue(label: "LogReceptacle.acceptQueue", attributes: [])

    private func logEntry(_ entry: LogEntry, usingConfiguration config: LogConfiguration)
    {
        let synchronous = config.synchronousMode
        let acceptDispatcher = dispatcherForQueue(acceptQueue, synchronous: synchronous)
        acceptDispatcher {
            if self.doesLogEntry(entry, passFilters: config.filters) {
                for recorder in config.recorders {
                    let recordDispatcher = self.dispatcherForQueue(recorder.queue, synchronous: synchronous)
                    recordDispatcher {
                        for formatter in recorder.formatters {
<<<<<<< HEAD
                            if let formatted = formatter.format(entry) {
                                recorder.record(message: formatted, for: entry, currentQueue: recorder.queue, synchronousMode: synchronous)
=======
                            var shouldBreak = false
                            autoreleasepool {
                                if let formatted = formatter.formatLogEntry(entry) {
                                    recorder.recordFormattedMessage(formatted, forLogEntry: entry, currentQueue: recorder.queue, synchronousMode: synchronous)
                                    shouldBreak = true
                                }
                            }
                            if shouldBreak {
>>>>>>> d97a42e6
                                break
                            }
                        }
                    }
                }
            }
        }
    }

    private func doesLogEntry(_ entry: LogEntry, passFilters filters: [LogFilter])
        -> Bool
    {
        for filter in filters {
            if !filter.shouldRecordLogEntry(entry) {
                return false
            }
        }
        return true
    }

    private func dispatcherForQueue(_ queue: DispatchQueue, synchronous: Bool)
        -> (@escaping () -> Void) -> Void
    {
        let dispatcher: (@escaping () -> Void) -> Void = { block in
            if synchronous {
                return queue.sync(execute: block)
            } else {
                return queue.async(execute: block)
            }
        }
        return dispatcher
    }
}<|MERGE_RESOLUTION|>--- conflicted
+++ resolved
@@ -76,19 +76,14 @@
                     let recordDispatcher = self.dispatcherForQueue(recorder.queue, synchronous: synchronous)
                     recordDispatcher {
                         for formatter in recorder.formatters {
-<<<<<<< HEAD
-                            if let formatted = formatter.format(entry) {
-                                recorder.record(message: formatted, for: entry, currentQueue: recorder.queue, synchronousMode: synchronous)
-=======
                             var shouldBreak = false
                             autoreleasepool {
-                                if let formatted = formatter.formatLogEntry(entry) {
-                                    recorder.recordFormattedMessage(formatted, forLogEntry: entry, currentQueue: recorder.queue, synchronousMode: synchronous)
+                                if let formatted = formatter.format(entry) {
+                                    recorder.record(message: formatted, for: entry, currentQueue: recorder.queue, synchronousMode: synchronous)
                                     shouldBreak = true
                                 }
                             }
                             if shouldBreak {
->>>>>>> d97a42e6
                                 break
                             }
                         }
