import PackageDescription

let package = Package(
	name: "CleanroomLogger",
	dependencies: [
<<<<<<< HEAD
		.Package(url: "https://github.com/emaloney/CleanroomASL", versions: Version(1,4,3) ..< Version(2,0,0))
=======
		.Package(url: "https://github.com/emaloney/CleanroomASL", versions: Version(1,5,0) ..< Version(2,0,0))
>>>>>>> d2b61f5b
	]
)<|MERGE_RESOLUTION|>--- conflicted
+++ resolved
@@ -3,10 +3,6 @@
 let package = Package(
 	name: "CleanroomLogger",
 	dependencies: [
-<<<<<<< HEAD
-		.Package(url: "https://github.com/emaloney/CleanroomASL", versions: Version(1,4,3) ..< Version(2,0,0))
-=======
 		.Package(url: "https://github.com/emaloney/CleanroomASL", versions: Version(1,5,0) ..< Version(2,0,0))
->>>>>>> d2b61f5b
 	]
 )